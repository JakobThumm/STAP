import dataclasses
import itertools
import multiprocessing
import multiprocessing.synchronize
import pathlib
import random
from typing import Any, Dict, Generator, List, Optional, Sequence, Tuple, Union

import gym
import numpy as np
from PIL import Image, ImageDraw, ImageFont

from temporal_policies.envs import base as envs
from temporal_policies.envs.pybullet import real
from temporal_policies.envs.pybullet.base import PybulletEnv
from temporal_policies.envs.pybullet.real import object_tracker
from temporal_policies.envs.pybullet.sim import math, robot
from temporal_policies.envs.pybullet.table import object_state, predicates, utils
from temporal_policies.envs.pybullet.table.primitives import (
    Primitive,
    Pick,
    Pull,
    Push,
    initialize_robot_pose,
)
from temporal_policies.envs.pybullet.table.objects import Null, Object, ObjectGroup
from temporal_policies.envs.variant import VariantEnv
from temporal_policies.utils import random as random_utils, recording

import pybullet as p  # Import after envs.pybullet.base to avoid print statement.

dbprint = lambda *args: None  # noqa
# dbprint = print


@dataclasses.dataclass
class CameraView:
    width: int
    height: int
    view_matrix: np.ndarray
    projection_matrix: np.ndarray


@dataclasses.dataclass
class Task:
    action_skeleton: List[Primitive]
    initial_state: List[predicates.Predicate]
    prob: float

    @staticmethod
    def create(
        env: "TableEnv",
        action_skeleton: List[str],
        initial_state: List[str],
        prob: Optional[float] = None,
    ) -> "Task":
        primitives = []
        for action_call in action_skeleton:
            primitive = env.get_primitive_info(action_call=action_call)
            assert isinstance(primitive, Primitive)
            primitives.append(primitive)
        propositions = [predicates.Predicate.create(prop) for prop in initial_state]
        return Task(
            action_skeleton=primitives,
            initial_state=propositions,
            prob=float("nan") if prob is None else prob,
        )


class TaskDistribution:
    def __init__(self, env: "TableEnv", tasks: List[Dict[str, Any]]):
        self._tasks = [Task.create(env, **task) for task in tasks]
        assert all(np.isnan(task.prob) for task in self.tasks) or all(
            not np.isnan(task.prob) for task in self.tasks
        )

        # Normalize probabilities.
        self._probabilities = np.array(
            [1.0 if np.isnan(task.prob) else task.prob for task in self.tasks]
        )
        self._probabilities /= self._probabilities.sum()
        for task, prob in zip(self.tasks, self._probabilities):
            task.prob = prob

    @property
    def tasks(self) -> List[Task]:
        return self._tasks

    def sample(self) -> Task:
        idx_task = np.random.choice(len(self.tasks), p=self._probabilities)
        return self.tasks[idx_task]


class TableEnv(PybulletEnv):
    MAX_NUM_OBJECTS = 8  # Number of rows in the observation matrix.
    EE_OBSERVATION_IDX = 0  # Index of the end-effector in the observation matrix.

    state_space = gym.spaces.Box(
        low=0, high=np.iinfo(np.int32).max, shape=(1,), dtype=np.int32
    )
    image_space = gym.spaces.Box(low=0, high=255, shape=(64, 64, 3), dtype=np.uint8)

    # Vector containing num_policy_args + 1 object states, corresponding to the
    # object states for each of the policy_args and an additional object state
    # for the gripper.
    observation_space = gym.spaces.Box(
        low=np.tile(object_state.ObjectState.range()[0], (MAX_NUM_OBJECTS, 1)),
        high=np.tile(object_state.ObjectState.range()[1], (MAX_NUM_OBJECTS, 1)),
    )

    metadata = {"render_modes": ["default", "front_high_res", "top_high_res"]}

    def __init__(
        self,
        name: str,
        primitives: List[str],
        tasks: List[Dict[str, Any]],
        robot_config: Union[str, Dict[str, Any]],
        objects: Union[str, List[Dict[str, Any]]],
        object_groups: Optional[List[Dict[str, Any]]] = None,
        object_tracker_config: Optional[Union[str, Dict[str, Any]]] = None,
        recording_freq: int = 15,
        gui: bool = True,
        num_processes: int = 1,
        reset_queue_size: int = 100,
        child_process_seed: Optional[int] = None,
        use_curriculum: bool = False,
    ):
        """Constructs the TableEnv.

        Args:
            name: Env name.
            primitives: Ordered list of primitive names.
            tasks: List of dicts containing `initial_state` and `action_skeleton` keys.
            robot_config: Config to construct `pybullet.sim.robot.Robot`.
            objects: List of objects in the scene.
            object_groups: List of object groups to use with `Variant` objects.
            object_tracker_config: Config to construct `pybullet.real.object_tracker.ObjectTracker`.
            recording_freq: Recording frequency.
            gui: Whether to open Pybullet gui.
            num_processes: Number of processes to use. One will be dedicated to
                the main environment, while the rest will find valid
                `env.reset()` initializations.
            reset_queue_size: Number of `env.reset()` initializations to keep in
                the queue. Only used if `num_processes` > 1.
            child_process_seed: Random seed to use for the first child process.
                Helpful for deterministic evaluation. Will not be used for the
                main process!
            use_curriculum: Whether to use a curriculum on the number of objects.
        """
        super().__init__(name=name, gui=gui)

        # Launch external reset process.
        if reset_queue_size <= 0 or num_processes <= 1:
            self._process_pipes: Optional[
                List[multiprocessing.connection.Connection]
            ] = None
            self._seed_queue: Optional[
                multiprocessing.Queue[Tuple[int, Optional[dict]]]
            ] = None
            self._seed_buffer = None
            self._reset_processes = None
        else:
            pipes = [multiprocessing.Pipe() for idx_process in range(num_processes - 1)]
            self._process_pipes = [pipe[0] for pipe in pipes]
            self._seed_queue = multiprocessing.Queue()
            self._seed_buffer = multiprocessing.Semaphore(reset_queue_size)
            self._reset_processes = [
                multiprocessing.Process(
                    target=TableEnv._queue_reset_seeds,
                    daemon=True,
                    kwargs={
                        "process_id": (idx_process, num_processes - 1),
                        "pipe": pipe[1],
                        "seed_queue": self._seed_queue,
                        "seed_buffer": self._seed_buffer,
                        "name": name,
                        "primitives": primitives,
                        "tasks": tasks,
                        "robot_config": robot_config,
                        "objects": objects,
                        "object_groups": object_groups,
                        "object_tracker_config": object_tracker_config,
                        "seed": child_process_seed if idx_process == 0 else None,
                    },
                )
                for idx_process, pipe in enumerate(pipes)
            ]
            for process in self._reset_processes:
                process.start()
        self._process_id: Optional[Tuple[int, int]] = None

        # Load configs.
        object_kwargs: List[Dict[str, Any]] = utils.load_config(objects)
        robot_kwargs: Dict[str, Any] = utils.load_config(robot_config)

        # Set primitive names.
        self._primitives = primitives

        # Create robot.
        self._robot = robot.Robot(
            physics_id=self.physics_id,
            step_simulation_fn=self.step_simulation,
            **robot_kwargs,
        )

        # Create object groups.
        if object_groups is None:
            object_group_list = []
        else:
            object_group_list = [
                ObjectGroup(physics_id=self.physics_id, **group_config)
                for group_config in object_groups
            ]
        self._object_groups = {group.name: group for group in object_group_list}

        # Create objects.
        object_list = [
            Object.create(
                physics_id=self.physics_id,
                object_groups=self.object_groups,
                **utils.load_config(obj_config),
            )
            for obj_config in object_kwargs
        ]
        self._objects = {obj.name: obj for obj in object_list}
        # for group in self.object_groups.values():
        #     group.compute_probabilities(self.objects)

        # Load optional object tracker.
        if object_tracker_config is not None:
            object_tracker_kwargs: Dict[str, Any] = utils.load_config(
                object_tracker_config
            )
            self._object_tracker: Optional[
                object_tracker.ObjectTracker
            ] = object_tracker.ObjectTracker(
                objects=self.objects, **object_tracker_kwargs
            )
        else:
            self._object_tracker = None

        # Create tasks.
        self._tasks = TaskDistribution(self, tasks)
        self._task = self.tasks.tasks[0]
        self.set_primitive(self.action_skeleton[0])

        # Initialize pybullet state cache.
        self._initial_state_id = p.saveState(physicsClientId=self.physics_id)
        self._states: Dict[int, Dict[str, Any]] = {}  # Saved states.

        self._use_curriculum = use_curriculum

        # Initialize rendering.
        WIDTH, HEIGHT = 405, 270
        PROJECTION_MATRIX = p.computeProjectionMatrixFOV(
            fov=37.8,
            aspect=1.5,
            nearVal=0.02,
            farVal=100,
        )
        self._camera_views = {
            "front": CameraView(
                width=WIDTH,
                height=HEIGHT,
                view_matrix=p.computeViewMatrix(
                    cameraEyePosition=[2.0, 0.0, 1.0],
                    cameraTargetPosition=[0.0, 0.0, 0.1],
                    cameraUpVector=[0.0, 0.0, 1.0],
                ),
                projection_matrix=PROJECTION_MATRIX,
            ),
            "top": CameraView(
                width=WIDTH,
                height=HEIGHT,
                view_matrix=p.computeViewMatrix(
                    cameraEyePosition=[0.3, 0.0, 1.4],
                    cameraTargetPosition=[0.3, 0.0, 0.0],
                    cameraUpVector=[0.0, 1.0, 0.0],
                ),
                projection_matrix=PROJECTION_MATRIX,
            ),
            "front_right": CameraView(
                width=WIDTH,
                height=HEIGHT,
                view_matrix=p.computeViewMatrix(
                    cameraEyePosition=[0.8, 1.2, 0.9],
                    cameraTargetPosition=[0.4, 0.2, 0.25],
                    cameraUpVector=[0.0, 0.0, 1.0],
                ),
                projection_matrix=PROJECTION_MATRIX,
            ),
            "profile": CameraView(
                width=WIDTH,
                height=HEIGHT,
                view_matrix=p.computeViewMatrix(
                    cameraEyePosition=[0.30, 1.60, 0.5],
                    cameraTargetPosition=[0.30, 0.1, 0.28],
                    cameraUpVector=[0.0, 0.0, 1.0],
                ),
                projection_matrix=PROJECTION_MATRIX,
            ),
        }
        self.render_mode = "profile"

        self._timelapse = recording.Recorder()
        self._recorder = recording.Recorder(recording_freq)
        self._recording_text = ""

    def close(self) -> None:
        try:
            if self._reset_processes is not None:
                for process in self._reset_processes:
                    process.kill()
                for process in self._reset_processes:
                    process.join()
        except AttributeError:
            pass
        super().close()

    @property
    def tasks(self) -> TaskDistribution:
        return self._tasks

    @property
    def task(self) -> Task:
        return self._task

    @property
    def action_skeleton(self) -> Sequence[envs.Primitive]:
        return self.task.action_skeleton

    @property
    def primitives(self) -> List[str]:
        return self._primitives

    @property
    def robot(self) -> robot.Robot:
        return self._robot

    @property
    def objects(self) -> Dict[str, Object]:
        return self._objects

    def real_objects(self) -> Generator[Object, None, None]:
        """Returns an iterator over the non-null objects."""
        return (obj for obj in self.objects.values() if not obj.isinstance(Null))

    @property
    def object_groups(self) -> Dict[str, ObjectGroup]:
        return self._object_groups

    @property
    def object_tracker(self) -> Optional[object_tracker.ObjectTracker]:
        return self._object_tracker

    def get_primitive(self) -> envs.Primitive:
        return self._primitive

    def set_primitive(
        self,
        primitive: Optional[envs.Primitive] = None,
        action_call: Optional[str] = None,
        idx_policy: Optional[int] = None,
        policy_args: Optional[Any] = None,
    ) -> envs.Env:
        if primitive is None:
            primitive = self.get_primitive_info(action_call, idx_policy, policy_args)
        assert isinstance(primitive, Primitive)
        self._primitive = primitive

        return self

    def get_primitive_info(
        self,
        action_call: Optional[str] = None,
        idx_policy: Optional[int] = None,
        policy_args: Optional[Any] = None,
    ) -> envs.Primitive:
        if action_call is not None:
            return Primitive.from_action_call(action_call, self)
        elif idx_policy is not None and policy_args is not None:
            arg_indices = [
                idx_obs - 1 if idx_obs > TableEnv.EE_OBSERVATION_IDX else idx_obs
                for idx_obs in policy_args["observation_indices"][
                    : policy_args["shuffle_range"][0]
                ]
                if idx_obs != TableEnv.EE_OBSERVATION_IDX
            ]
            object_names = list(self.objects.keys())
            args = ", ".join(object_names[idx_obj] for idx_obj in arg_indices)
            action_call = f"{self.primitives[idx_policy]}({args})"
            return Primitive.from_action_call(action_call, self)
        else:
            raise ValueError(
                "One of action_call or (idx_policy, policy_args) must not be None."
            )

    def get_state(self) -> np.ndarray:
        state_id = p.saveState(physicsClientId=self.physics_id)
        self._states[state_id] = self.robot.get_state()
        return np.array([state_id])

    def set_state(self, state: np.ndarray) -> bool:
        state_id = state.item()
        self.robot.gripper.remove_grasp_constraint()
        p.restoreState(stateId=state_id, physicsClientId=self.physics_id)
        self.robot.set_state(self._states[state_id])
        return True

    def get_observation(self, image: Optional[bool] = None) -> np.ndarray:
        """Gets the current low-dimensional state for all the objects.

        The observation is a [MAX_NUM_OBJECTS, d] matrix, where d is the length
        of the low-dimensional object state. The first row corresponds to the
        pose of the end-effector, and the following rows correspond to the
        states of all the objects in order. Any remaining rows are zero.
        """
        if image:
            raise NotImplementedError

        obj_states = self.object_states()
        observation = np.zeros(
            self.observation_space.shape, dtype=self.observation_space.dtype
        )
        for i, obj_state in enumerate(obj_states.values()):
            observation[i] = obj_state.vector
        return observation

    def set_observation(self, observation: np.ndarray) -> None:
        """Sets the object states from the given low-dimensional state observation.

        See `TableEnv.get_observation()` for a description of the observation.
        """
        ee_state = object_state.ObjectState(observation[TableEnv.EE_OBSERVATION_IDX])
        ee_pose = ee_state.pose()
        try:
            self.robot.goto_pose(pos=ee_pose.pos, quat=ee_pose.quat)
        except robot.ControlException:
            print(f"TableEnv.set_observation(): Failed to reach pose {ee_pose}.")

        for idx_observation, object in zip(
            filter(lambda i: i != TableEnv.EE_OBSERVATION_IDX, range(len(observation))),
            self.real_objects(),
        ):
            obj_state = object_state.ObjectState(observation[idx_observation])
            object.set_state(obj_state)

    def object_states(self) -> Dict[str, object_state.ObjectState]:
        """Returns the object states as an ordered dict indexed by object name.

        The first item in the dict corresponds to the end-effector pose.
        """
        state = {}
        for i, obj in enumerate(self.real_objects()):
            if i == TableEnv.EE_OBSERVATION_IDX:
                ee_state = object_state.ObjectState()
                ee_state.set_pose(self.robot.arm.ee_pose())
                state["TableEnv.robot.arm.ee_pose"] = ee_state

            state[obj.name] = obj.state()

        return state

    @staticmethod
    def _queue_reset_seeds(
        process_id: Tuple[int, int],
        pipe: multiprocessing.connection.Connection,
        seed_queue: multiprocessing.Queue,
        seed_buffer: multiprocessing.synchronize.Semaphore,
        name: str,
        primitives: List[str],
        tasks: List[Dict[str, List[str]]],
        robot_config: Union[str, Dict[str, Any]],
        objects: Union[str, List[Dict[str, Any]]],
        object_groups: Optional[List[Dict[str, Any]]],
        object_tracker_config: Optional[Union[str, Dict[str, Any]]],
        seed: Optional[int],
    ) -> None:
        """Queues successful reset seeds in an external process."""
        env = TableEnv(
            name=name,
            primitives=primitives,
            tasks=tasks,
            robot_config=robot_config,
            objects=objects,
            object_groups=object_groups,
            object_tracker_config=object_tracker_config,
            gui=False,
            num_processes=1,
            reset_queue_size=0,
            child_process_seed=None,
        )
        env._process_id = process_id
        options: Optional[dict] = None
        while True:
            seed_buffer.acquire()
            while pipe.poll():
                message = pipe.recv()
                if "options" in message:
                    options = message["options"]

            _, info = env.reset(seed=seed, options=options)
            seed = info["seed"]
            assert isinstance(seed, int)
            # print("PUT seed:", seed, "process:", process_id)
            seed_queue.put((seed, options))
            seed += 1

    def _seed_generator(
        self, seed: Optional[int]
    ) -> Generator[Tuple[int, Optional[dict]], None, None]:
        """Gets the next seed from the multiprocess queue or an incremented seed."""
        MAX_SIMPLE_INT = 2 ** 30  # Largest simple int in Python.
        if self._seed_queue is None:
            # Child process or single process.
            if seed is None:
                # Make sure seeds don't collide across processes.
                if self._process_id is None:
                    idx_process, num_processes = 0, 0
                else:
                    idx_process, num_processes = self._process_id
                seed = random.randint(
                    0, MAX_SIMPLE_INT // (num_processes + 1) * (idx_process + 1)
                )

            # Increment seeds until one results in a valid env initialization.
            for seed in itertools.count(start=seed):
                yield seed, None
        else:
            # Get a successful reset seed from the multiprocess queue.
            while True:
                seed, options = self._seed_queue.get()
                # print("GET seed:", seed, "queue size:", self._seed_queue.qsize())
                assert self._seed_buffer is not None
                self._seed_buffer.release()
                yield seed, options

    def reset(  # type: ignore
        self, *, seed: Optional[int] = None, options: Optional[dict] = None
    ) -> Tuple[np.ndarray, dict]:
        # Parse reset options.
        try:
            max_num_objects: Optional[int] = options["max_num_objects"]  # type: ignore
        except (TypeError, KeyError):
            max_num_objects = None
        if self._use_curriculum and options is not None and "schedule" in options:
            collect_step: int = options["schedule"]
            max_num_objects = collect_step // 10000 + 1
            if self._process_pipes is not None:
                for pipe in self._process_pipes:
                    pipe.send({"options": {"max_num_objects": max_num_objects}})

        # Clear state cache.
        for state_id in self._states:
            p.removeState(state_id, physicsClientId=self.physics_id)
        self._states.clear()

        for seed, options in self._seed_generator(seed):
            if options is not None:
                try:
                    max_num_objects: Optional[int] = options["max_num_objects"]  # type: ignore
                except (TypeError, KeyError):
                    max_num_objects = None

            random_utils.seed(seed)

            self._task = self.tasks.sample()
            self.set_primitive(self.task.action_skeleton[0])

            self.robot.reset()
            p.restoreState(
                stateId=self._initial_state_id, physicsClientId=self.physics_id
            )

            if self.object_tracker is not None and isinstance(
                self.robot.arm, real.arm.Arm
            ):
                # Track objects from the real world.
                self.object_tracker.update_poses()
                break

            # Reset variants and freeze objects so they don't get simulated.
            for object_group in self.object_groups.values():
                num_objects = object_group.reset(
                    self.objects,
                    self.task.action_skeleton,
                    max_num_objects=max_num_objects,
                )
                if max_num_objects is not None:
                    max_num_objects -= num_objects
            for obj in self.objects.values():
                obj.reset(self.task.action_skeleton)
                obj.freeze()

            # Make sure none of the action skeleton args is Null.
            assert not any(
                any(obj.isinstance(Null) for obj in primitive.arg_objects)
                for primitive in self.task.action_skeleton
            )

            # Sample initial state.
            if not all(
                prop.sample(self.robot, self.objects, self.task.initial_state)
                for prop in self.task.initial_state
            ):
                # Continue if a proposition failed after max_attempts.
                dbprint(f"TableEnv.reset(seed={seed}): Failed to sample propositions")
                continue

            # Sample random robot pose.
            for obj in self.real_objects():
                obj.unfreeze()
            if not initialize_robot_pose(self.robot):
                dbprint(f"TableEnv.reset(seed={seed}): Failed to initialize robot")
                continue

            # Check state again after objects have settled.
            num_iters = self.wait_until_stable(
                min_iters=1, max_iters=math.PYBULLET_STEPS_PER_SEC
            )
            if num_iters == math.PYBULLET_STEPS_PER_SEC:
                # Skip if settling takes longer than 1s.
                dbprint(f"TableEnv.reset(seed={seed}): Failed to stabilize")
                continue

            if (
                self._is_any_object_below_table()
                or self._is_any_object_touching_base()
                or self._is_any_object_falling_off_parent()
            ):
                dbprint(f"TableEnv.reset(seed={seed}): Object fell")
                continue

            if all(
                prop.value(self.robot, self.objects, self.task.initial_state)
                for prop in self.task.initial_state
            ):
                # Break if all propositions in the initial state are true.
                break

            dbprint(f"TableEnv.reset(seed={seed}): Failed to satisfy propositions")

        info = {
            "seed": seed,
            "policy_args": self.get_primitive().get_policy_args(),
        }
        self._seed = seed

        return self.get_observation(), info

    def step(self, action: np.ndarray) -> Tuple[np.ndarray, float, bool, bool, dict]:
        primitive = self.get_primitive()
        assert isinstance(primitive, Primitive)

        if self._recorder.is_recording() or self._timelapse.is_recording():
            self._recording_text = (
                "Action: ["
                + ", ".join([f"{a:.2f}" for a in primitive.scale_action(action)])
                + "]"
            )

        if isinstance(self.robot.arm, real.arm.Arm):
            input("Continue?")

        self._recorder.add_frame(self.render, override_frequency=True)
        self._timelapse.add_frame(self.render)
        result = primitive.execute(
            action, real_world=isinstance(self.robot.arm, real.arm.Arm)
        )

        if (
            self.object_tracker is not None
            and isinstance(self.robot.arm, real.arm.Arm)
            and not isinstance(primitive, Pick)
        ):
            if isinstance(primitive, (Pull, Push)):
                self.object_tracker.update_poses(exclude=[primitive.arg_objects[1]])
            else:
                # Track objects from the real world.
                self.object_tracker.update_poses()

        obs = self.get_observation()
        self._recorder.add_frame(self.render, override_frequency=True)
        self._timelapse.add_frame(self.render)

        reward = float(result.success)
        terminated = not result.truncated
        info = {"policy_args": primitive.get_policy_args()}

        return obs, reward, terminated, result.truncated, info

    def _is_any_object_below_table(self) -> bool:
        return any(
            not obj.is_static and utils.is_below_table(obj)
            for obj in self.real_objects()
        )

    def _is_any_object_falling_off_parent(self) -> bool:
        def is_falling_off(child: Object, parent: Object) -> bool:
            return (
                # Assume on(child, table) has already been checked.
                parent.name != "table"
                and not child.isinstance(Null)
                and not parent.isinstance(Null)
                and not utils.is_above(child, parent)
            )

        return any(
            is_falling_off(*prop.get_arg_objects(self.objects))
            for prop in self.task.initial_state
            if isinstance(prop, predicates.On)
        )

    def _is_any_object_touching_base(self) -> bool:
        return any(
            not obj.is_static and utils.is_touching(self.robot, obj, link_id_a=-1)
            for obj in self.real_objects()
        )

    def wait_until_stable(
        self, min_iters: int = 0, max_iters: int = 3 * math.PYBULLET_STEPS_PER_SEC
    ) -> int:
        IS_MOVING_KEY = "TableEnv.wait_until_stable"

        def is_any_object_moving() -> bool:
            return any(
                not obj.is_static and utils.is_moving(obj, use_history=IS_MOVING_KEY)
                for obj in self.real_objects()
            )

        # Reset history for `utils.is_moving()`.
        utils.TWIST_HISTORY[IS_MOVING_KEY].clear()

        num_iters = 0
        while (
            num_iters == 0  # Need to step at least once to update collisions.
            or num_iters < max_iters
            and (num_iters < min_iters or is_any_object_moving())
            and not self._is_any_object_below_table()
            and not self._is_any_object_touching_base()
            and not self._is_any_object_falling_off_parent()
        ):
            self.robot.arm.update_torques()
            self.robot.gripper.update_torques()
            self.step_simulation()
            num_iters += 1

        # print("TableEnv.wait_until_stable: {num_iters}")
        return num_iters

    def step_simulation(self) -> None:
        p.stepSimulation(physicsClientId=self.physics_id)
        self._recorder.add_frame(self.render)

        if self.object_tracker is not None and not isinstance(
            self.robot.arm, real.arm.Arm
        ):
            # Send objects to RedisGl.
            self.object_tracker.send_poses(self.real_objects())

    def render(self) -> np.ndarray:  # type: ignore
        try:
            camera_view = self._camera_views[self.render_mode]
        except KeyError:
            camera_view = self._camera_views["front"]

        if "high_res" in self.render_mode:
            width, height = (1620, 1080)
        else:
            width, height = camera_view.width, camera_view.height
        img_rgba = p.getCameraImage(
            width,
            height,
            viewMatrix=camera_view.view_matrix,
            projectionMatrix=camera_view.projection_matrix,
            renderer=p.ER_BULLET_HARDWARE_OPENGL,
            physicsClientId=self.physics_id,
        )[2]
        img_rgba = np.reshape(img_rgba, (height, width, 4))
        img_rgb = img_rgba[:, :, :3]

        img = Image.fromarray(img_rgb, "RGB")
        draw = ImageDraw.Draw(img)
<<<<<<< HEAD
        try:
            FONT = ImageFont.truetype("arial.ttf", 15)
            print("Could not find arial.ttf (run `apt install msttcorefonts`?). Using default font.")
        except OSError:
            FONT = ImageFont.load_default()
        draw.multiline_text(
            (10, 10), str(self.get_primitive()) + f"\n{self._recording_text}", font=FONT
        )
=======
        FONT = ImageFont.truetype("arial.ttf", 15)
        # draw.multiline_text(
        #     (10, 10), str(self.get_primitive()) + f"\n{self._recording_text}", font=FONT
        # )
>>>>>>> 9669808f

        return np.array(img)

    def record_start(
        self,
        prepend_id: Optional[Any] = None,
        frequency: Optional[int] = None,
        mode: str = "default",
    ) -> bool:
        """Starts recording the simulation.

        Args:
            prepend_id: Prepends the new recording with the existing recording
                saved under this id.
            frequency: Recording frequency.
            mode: Recording mode. Options:
                - 'default': record at fixed frequency.
                - 'timelapse': record timelapse of environment.
        Returns:
            Whether recording was started.
        """
        if isinstance(prepend_id, np.ndarray):
            prepend_id = prepend_id.item()
        if prepend_id is not None:
            prepend_id = str(prepend_id)

        if mode == "timelapse":
            self._timelapse.start(prepend_id)
        elif mode == "default":
            self._recorder.start(prepend_id, frequency)
        else:
            return False

        return True

    def record_stop(self, save_id: Optional[Any] = None, mode: str = "default") -> bool:
        """Stops recording the simulation.

        Args:
            save_id: Saves the recording to this id.
            mode: Recording mode. Options:
                - 'default': record at fixed frequency.
                - 'timelapse': record timelapse of environment.
        Returns:
            Whether recording was stopped.
        """
        if isinstance(save_id, np.ndarray):
            save_id = save_id.item()
        if save_id is not None:
            save_id = str(save_id)

        if mode == "timelapse":
            return self._timelapse.stop(save_id)
        elif mode == "default":
            return self._recorder.stop(save_id)
        else:
            return False

    def record_save(
        self,
        path: Union[str, pathlib.Path],
        reset: bool = True,
        mode: Optional[str] = None,
    ) -> bool:
        """Saves all the recordings.

        Args:
            path: Path for the recording.
            reset: Reset the recording after saving.
            mode: Recording mode to save. If None, saves all recording modes.
        Returns:
            Whether any recordings were saved.
        """
        is_saved = False
        if mode is None or mode == "timelapse":
            is_saved |= self._timelapse.save(path, reset)
        if mode is None or mode == "default":
            is_saved |= self._recorder.save(path, reset)

        return is_saved


class VariantTableEnv(VariantEnv, TableEnv):  # type: ignore
    def __init__(self, variants: Sequence[envs.Env]):
        for env in variants:
            assert isinstance(env, TableEnv)
        super().__init__(variants)

    @property
    def env(self) -> TableEnv:
        env = super().env
        assert isinstance(env, TableEnv)
        return env

    @property
    def tasks(self) -> TaskDistribution:
        return self.env.tasks

    @property
    def task(self) -> Task:
        return self.env.task

    @property
    def robot(self) -> robot.Robot:
        return self.env.robot

    @property
    def objects(self) -> Dict[str, Object]:
        return self.env.objects

    def set_observation(self, observation: np.ndarray) -> None:
        return self.env.set_observation(observation)

    def object_states(self) -> Dict[str, object_state.ObjectState]:
        return self.env.object_states()

    def wait_until_stable(
        self, min_iters: int = 0, max_iters: int = int(3.0 / math.PYBULLET_TIMESTEP)
    ) -> int:
        return self.env.wait_until_stable(min_iters, max_iters)

    def step_simulation(self) -> None:
        return self.env.step_simulation()<|MERGE_RESOLUTION|>--- conflicted
+++ resolved
@@ -108,7 +108,19 @@
         high=np.tile(object_state.ObjectState.range()[1], (MAX_NUM_OBJECTS, 1)),
     )
 
-    metadata = {"render_modes": ["default", "front_high_res", "top_high_res"]}
+    metadata = {
+        "render_modes": [
+            "default",
+            "front",
+            "front_high_res",
+            "top",
+            "top_high_res",
+            "front_right",
+            "front_right_high_res",
+            "profile",
+            "profile_high_res",
+        ]
+    }
 
     def __init__(
         self,
@@ -301,7 +313,7 @@
                 projection_matrix=PROJECTION_MATRIX,
             ),
         }
-        self.render_mode = "profile"
+        self.render_mode = "default"
 
         self._timelapse = recording.Recorder()
         self._recorder = recording.Recorder(recording_freq)
@@ -511,7 +523,7 @@
         self, seed: Optional[int]
     ) -> Generator[Tuple[int, Optional[dict]], None, None]:
         """Gets the next seed from the multiprocess queue or an incremented seed."""
-        MAX_SIMPLE_INT = 2 ** 30  # Largest simple int in Python.
+        MAX_SIMPLE_INT = 2**30  # Largest simple int in Python.
         if self._seed_queue is None:
             # Child process or single process.
             if seed is None:
@@ -761,7 +773,7 @@
 
     def render(self) -> np.ndarray:  # type: ignore
         try:
-            camera_view = self._camera_views[self.render_mode]
+            camera_view = self._camera_views[self.render_mode.replace("_high_res", "")]
         except KeyError:
             camera_view = self._camera_views["front"]
 
@@ -782,21 +794,16 @@
 
         img = Image.fromarray(img_rgb, "RGB")
         draw = ImageDraw.Draw(img)
-<<<<<<< HEAD
         try:
             FONT = ImageFont.truetype("arial.ttf", 15)
-            print("Could not find arial.ttf (run `apt install msttcorefonts`?). Using default font.")
+            print(
+                "Could not find arial.ttf (run `apt install msttcorefonts`?). Using default font."
+            )
         except OSError:
             FONT = ImageFont.load_default()
         draw.multiline_text(
             (10, 10), str(self.get_primitive()) + f"\n{self._recording_text}", font=FONT
         )
-=======
-        FONT = ImageFont.truetype("arial.ttf", 15)
-        # draw.multiline_text(
-        #     (10, 10), str(self.get_primitive()) + f"\n{self._recording_text}", font=FONT
-        # )
->>>>>>> 9669808f
 
         return np.array(img)
 
