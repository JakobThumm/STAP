--- conflicted
+++ resolved
@@ -187,13 +187,8 @@
         """
         super().__init__(name=name, gui=gui)
 
-<<<<<<< HEAD
         # TODO (Chris Agia): Bug-fix multiprocessing stalls.
         # Launch external reset process. 
-=======
-        # TODO: Bug-fix multiprocessing stalls.
-        # Launch external reset process.
->>>>>>> 499554aa
         # if reset_queue_size <= 0 or num_processes <= 1:
         #     self._process_pipes: Optional[
         #         List[multiprocessing.connection.Connection]
@@ -231,17 +226,8 @@
         #     ]
         #     for process in self._reset_processes:
         #         process.start()
-<<<<<<< HEAD
         self._process_pipes: Optional[List[multiprocessing.connection.Connection]] = None
         self._seed_queue: Optional[multiprocessing.Queue[Tuple[int, Optional[dict]]]] = None
-=======
-        self._process_pipes: Optional[
-            List[multiprocessing.connection.Connection]
-        ] = None
-        self._seed_queue: Optional[
-            multiprocessing.Queue[Tuple[int, Optional[dict]]]
-        ] = None
->>>>>>> 499554aa
         self._seed_buffer = None
         self._reset_processes = None
         self._process_id: Optional[Tuple[int, int]] = None
