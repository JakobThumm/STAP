--- conflicted
+++ resolved
@@ -9,12 +9,7 @@
 import symbolic
 from shapely.geometry import Polygon, LineString
 
-<<<<<<< HEAD
-
 from temporal_policies.envs.pybullet.table import primitive_actions, utils
-from temporal_policies.envs.pybullet.table.objects import Box, Hook, Null, Object, Rack
-=======
-from temporal_policies.envs.pybullet.table import utils
 from temporal_policies.envs.pybullet.table.objects import (
     Box,
     Hook,
@@ -23,7 +18,6 @@
     Rack,
     Variant,
 )
->>>>>>> 242eb91e
 from temporal_policies.envs.pybullet.sim import math
 from temporal_policies.envs.pybullet.sim.robot import Robot
 
@@ -73,21 +67,13 @@
 
 
 class HandleGrasp(Predicate):
-<<<<<<< HEAD
     """Unary predicate enforcing a handle grasp towards the tail end on a hook object."""
-=======
-    """Unary predicate enforcing a lower handle grasp on a hook object."""
->>>>>>> 242eb91e
 
     pass
 
 
 class UpperHandleGrasp(Predicate):
-<<<<<<< HEAD
     """Unary predicate enforcing a handle grasp towards the head on a hook object."""
-=======
-    """Unary predicate enforcing an upper handle grasp on a hook object."""
->>>>>>> 242eb91e
 
     pass
 
