import dataclasses
from typing import Optional, Dict, List, Sequence, Tuple, Type

import random
from ctrlutils import eigen
import numpy as np
import pybullet as p
import symbolic
from shapely.geometry import Polygon, LineString

from temporal_policies.envs.pybullet.table import primitive_actions, utils
from temporal_policies.envs.pybullet.table.objects import Box, Hook, Null, Object, Rack
from temporal_policies.envs.pybullet.sim import math
from temporal_policies.envs.pybullet.sim.robot import Robot


dbprint = lambda *args: None  # noqa
# dbprint = print


@dataclasses.dataclass
class Predicate:
    args: List[str]

    @property
    def state_req(self) -> bool:
        "super().value() requires non-null state argument"
        return False

    @property
    def robot_req(self) -> bool:
        "super().value() requires non-null robot argument"
        return False

    @classmethod
    def create(cls, proposition: str) -> "Predicate":
        predicate, args = symbolic.parse_proposition(proposition)
        predicate_classes = {
            name.lower(): predicate_class for name, predicate_class in globals().items()
        }
        predicate_class = predicate_classes[predicate]
        return predicate_class(args)

    def sample(
        self, robot: Robot, objects: Dict[str, Object], state: Sequence["Predicate"]
    ) -> bool:
        """Generates a geometric grounding of a predicate."""
        return True

    def value(
        self,
        objects: Dict[str, Object],
        robot: Optional[Robot] = None,
        state: Optional[Sequence["Predicate"]] = None,
        sim: bool = True,
    ) -> bool:
        """Evaluates to True if the geometrically grounded predicate is satisfied.

        Note (robot, state): Few Predicates require robot and state to evaluate their truth.
        The function signature supports evaluation for predicates that do not, e.g., for
        goal predicate evaluation, while the necessary checks are added to predicates that do.

        Note (sim): When False, the predicate will be evaluated over `objects`' ObjectState.
        When True, the predicate will be evaluated in the current pybullet state, which will
        overwrite ObjectStates and potentially corrupt future sim=False queries. It is recommended to
        use sim=True for checking predicates at environment initialization, and sim=False for planning.
        """
        if (robot is None and self.robot_req) and (state is None and self.state_req):
            raise ValueError(
                f"{str(self.__class__)}.value() requires robot and state, but None were given."
            )
        elif robot is None and self.robot_req:
            raise ValueError(
                f"{str(self.__class__)}.value() requires robot, but None was given."
            )
        elif state is None and self.state_req:
            raise ValueError(
                f"{str(self.__class__)}.value() requires state, but None was given."
            )
        return True

    def get_arg_objects(self, objects: Dict[str, Object]) -> List[Object]:
        return [objects[arg] for arg in self.args]

    def __str__(self) -> str:
        return f"{type(self).__name__.lower()}({', '.join(self.args)})"

    def __hash__(self) -> int:
        return hash(str(self))

    def __eq__(self, other) -> bool:
        return str(self) == str(other)


class HandleGrasp(Predicate):
    """Unary predicate enforcing a handle grasp towards the tail end on a hook object."""

    pass


class UpperHandleGrasp(Predicate):
    """Unary predicate enforcing a handle grasp towards the head on a hook object."""

    pass


class Free(Predicate):
    """Unary predicate enforcing that no top-down occlusions exist on the object."""

    DISTANCE_MIN: Dict[Tuple[Type[Object], Type[Object]], float] = {
        (Box, Box): 0.05,
        (Box, Hook): 0.05,
        (Box, Rack): 0.1,
        (Hook, Rack): 0.1,
    }

    @property
    def state_req(self) -> bool:
        return True

    def value(
        self,
        objects: Dict[str, Object],
        robot: Optional[Robot] = None,
        state: Optional[Sequence["Predicate"]] = None,
        sim: bool = True,
    ) -> bool:
        super().value(objects=objects, robot=robot, state=state)
        if not sim:
            raise ValueError("Free.value() can only be evaluated in sim mode.")

        child_obj = self.get_arg_objects(objects)[0]
        if child_obj.isinstance(Null):
            return True

        for obj in objects.values():
            if f"inhand({obj})" in state or obj.isinstance(Null) or obj == child_obj:
                continue
            if utils.is_under(child_obj, obj):
                dbprint(f"{self}.value():", False, f"{child_obj} under {obj}")
                return False

            obj_a, obj_b = sorted(
                (child_obj.type(), obj.type()), key=lambda x: x.__name__
            )
            try:
                min_distance = Free.DISTANCE_MIN[(obj_a, obj_b)]
            except KeyError:
                continue
            if (
                (obj.isinstance(Rack) and f"beyondworkspace({obj})" in state)
                or f"infront({child_obj}, rack)" in state
                or f"infront({obj}, rack)" in state
            ):
                min_distance = 0.04
            if utils.is_within_distance(
                child_obj, obj, min_distance, obj.physics_id
            ) and not utils.is_above(child_obj, obj):
                dbprint(
                    f"{self}.value():",
                    False,
                    f"{child_obj} and {obj} are within min distance",
                )
                return False

        return True


class Tippable(Predicate):
    """Unary predicate admitting non-upright configurations of an object."""

    pass


class TableBounds:
    """Predicate that specifies minimum and maximum x-y bounds on the table."""

    MARGIN_SCALE: Dict[Type[Object], float] = {Hook: 0.25}

    def get_bounds_and_margin(
        self,
        child_obj: Object,
        parent_obj: Object,
        state: Sequence[Predicate],
        margin: np.ndarray,
    ) -> Tuple[np.ndarray, np.ndarray]:
        """Returns the minimum and maximum x-y bounds on the table as well as the modified margins."""
        assert parent_obj.name == "table"

        zone = type(self).__name__.lower()
        poslimit = TableBounds.get_poslimit(child_obj, state)
        if poslimit is not None:
            pos_bounds = poslimit.bounds(child_obj)
            zone = random.choice(list(pos_bounds.keys()))
            # Compute poslimit zone-specific angle
            if f"aligned({child_obj})" in state:
                theta = Aligned.sample_angle(obj=child_obj, zone=zone)
                child_obj.set_pose(utils.compute_object_pose(child_obj, theta))
                margin = utils.compute_margins(child_obj)

            return pos_bounds[zone], margin

        elif f"aligned({child_obj})" in state:
            theta = Aligned.sample_angle(obj=child_obj, zone=zone)
            child_obj.set_pose(utils.compute_object_pose(child_obj, theta))
            margin = utils.compute_margins(child_obj)

        bounds = parent_obj.aabb()[:, :2]
        xy_min, xy_max = bounds
        xy_min[0] = utils.TABLE_CONSTRAINTS["table_x_min"]
        xy_min += margin
        xy_max -= margin

        return bounds, margin

    @staticmethod
    def get_poslimit(
        obj: Object,
        state: Sequence[Predicate],
    ) -> Optional["PosLimit"]:
        try:
            idx_prop = state.index(f"poslimit({obj})")
        except ValueError:
            return None
        prop = state[idx_prop]
        assert isinstance(prop, PosLimit)
        return prop

    @classmethod
    def get_zone(
        cls,
        obj: Object,
        state: Sequence[Predicate],
    ) -> Optional["TableBounds"]:
        zones = [
            prop
            for prop in state
            if isinstance(prop, TableBounds) and prop.args[0] == obj
        ]
        if not zones and f"on({obj}, table)" in state:
            return cls()
        elif len(zones) == 1:
            return zones[0]
        elif len(zones) != 1:
            raise ValueError(f"{obj} cannot be in multiple zones: {zones}")

        return None

    @staticmethod
    def scale_margin(obj: Object, margins: np.ndarray) -> np.ndarray:
        try:
            bounds = TableBounds.MARGIN_SCALE[obj.type()]
        except KeyError:
            return margins
        return bounds * margins


class Aligned(Predicate):
    """Unary predicate enforcing that the object and world coordinate frames align."""

    ANGLE_EPS: float = 0.002
    ANGLE_STD: float = 0.05
    ANGLE_ABS: float = 0.1
    ZONE_ANGLES: Dict[Tuple[Type[Object], Optional[str]], float] = {
        (Rack, "inworkspace"): 0.5 * np.pi,
        (Rack, "beyondworkspace"): 0.0,
    }

    @staticmethod
    def sample_angle(obj: Object, zone: Optional[str] = None) -> float:
        angle = 0.0
        while abs(angle) < Aligned.ANGLE_EPS:
            angle = np.random.randn() * Aligned.ANGLE_STD

        try:
            angle_mu = Aligned.ZONE_ANGLES[(obj.type(), zone)]
        except KeyError:
            angle_mu = 0.0

        angle = np.clip(
            angle + angle_mu,
            angle_mu - Aligned.ANGLE_ABS,
            angle_mu + Aligned.ANGLE_ABS,
        )
        angle = (angle + np.pi) % (2 * np.pi) - np.pi

        return angle


class PosLimit(Predicate):
    """Unary predicate limiting the placement positions of particular object types."""

    POS_EPS: Dict[Type[Object], float] = {Rack: 0.01}
    POS_SPEC: Dict[Type[Object], Dict[str, np.ndarray]] = {
        Rack: {
            "inworkspace": np.array([0.44, -0.33]),
            "beyondworkspace": np.array([0.82, 0.00]),
        }
    }

    def bounds(self, child_obj: Object) -> Dict[str, np.ndarray]:
        assert child_obj.name == self.args[0]
        if child_obj.type() not in PosLimit.POS_SPEC:
            raise ValueError(f"Positions not specified for {child_obj.type()}")

        eps = PosLimit.POS_EPS[child_obj.type()]
        xys = PosLimit.POS_SPEC[child_obj.type()].copy()
        for key, val in xys.items():
            if isinstance(val, list):
                # select one element at random
                elem = np.random.randint(len(val))
                xys[key] = val[elem]
        bounds = {k: np.array([xy - eps, xy + eps]) for k, xy in xys.items()}
        return bounds


class InWorkspace(Predicate, TableBounds):
    """Unary predicate ensuring than an object is in the robot workspace."""

    def value(
        self,
        objects: Dict[str, Object],
        robot: Optional[Robot] = None,
        state: Optional[Sequence["Predicate"]] = None,
        sim: bool = True,
    ) -> bool:
        super().value(objects=objects, robot=robot, state=state)

        obj = self.get_arg_objects(objects)[0]
        if obj.isinstance((Null, Rack)):  # Rack is in workspace by construction.
            return True

        obj_pos = obj.pose(sim=sim).pos[:2]
        distance = float(np.linalg.norm(obj_pos))
        if not utils.is_inworkspace(obj_pos=obj_pos, distance=distance, sim=sim):
            dbprint(
                f"{self}.value():", False, "- pos:", obj_pos[:2], "distance:", distance
            )
            return False

        return True

    def get_bounds_and_margin(
        self,
        child_obj: Object,
        parent_obj: Object,
        state: Sequence[Predicate],
        margin: np.ndarray,
    ) -> Tuple[np.ndarray, np.ndarray]:
        """Returns the minimum and maximum x-y bounds inside the workspace."""
        assert child_obj.name == self.args[0] and parent_obj.name == "table"

        zone = type(self).__name__.lower()
        if f"aligned({child_obj})" in state:
            theta = Aligned.sample_angle(obj=child_obj, zone=zone)
            child_obj.set_pose(utils.compute_object_pose(child_obj, theta))
            margin = utils.compute_margins(child_obj)

        poslimit = TableBounds.get_poslimit(child_obj, state)
        if poslimit is not None:
            return poslimit.bounds(child_obj)[zone], margin

        bounds = parent_obj.aabb()[:, :2]
        xy_min, xy_max = bounds
        xy_min[0] = utils.TABLE_CONSTRAINTS["workspace_x_min"]
        xy_max[0] = utils.TABLE_CONSTRAINTS["workspace_radius"]
        xy_min += margin
        xy_max -= margin

        return bounds, margin


class InCollisionZone(Predicate, TableBounds):
    """Unary predicate ensuring the object is in the collision zone."""

    def value(
        self,
        objects: Dict[str, Object],
        robot: Optional[Robot] = None,
        state: Optional[Sequence["Predicate"]] = None,
        sim: bool = True,
    ) -> bool:
        super().value(objects=objects, robot=robot, state=state)

        obj = self.get_arg_objects(objects)[0]
        if obj.isinstance(Null):
            return True

        obj_pos = obj.pose(sim=sim).pos[:2]
        distance = float(np.linalg.norm(obj_pos))
        if not (
            utils.TABLE_CONSTRAINTS["workspace_x_min"]
            <= obj_pos[0]
            < utils.TABLE_CONSTRAINTS["operational_x_min"]
            and distance < utils.TABLE_CONSTRAINTS["workspace_radius"]
        ):
            dbprint(f"{self}.value():", False, "- pos:", obj_pos, "distance:", distance)
            return False

        return True

    def get_bounds_and_margin(
        self,
        child_obj: Object,
        parent_obj: Object,
        state: Sequence[Predicate],
        margin: np.ndarray,
    ) -> Tuple[np.ndarray, np.ndarray]:
        assert child_obj.name == self.args[0] and parent_obj.name == "table"

        margin = TableBounds.scale_margin(child_obj, margin)
        bounds = parent_obj.aabb()[:, :2]
        xy_min, xy_max = bounds
        xy_min[0] = utils.TABLE_CONSTRAINTS["workspace_x_min"]
        xy_max[0] = utils.TABLE_CONSTRAINTS["operational_x_min"]
        xy_min += margin
        xy_max -= margin

        return bounds, margin


class InOperationalZone(Predicate, TableBounds):
    """Unary predicate ensuring the object is in the operational zone."""

    def value(
        self,
        objects: Dict[str, Object],
        robot: Optional[Robot] = None,
        state: Optional[Sequence["Predicate"]] = None,
        sim: bool = True,
    ) -> bool:
        super().value(objects=objects, robot=robot, state=state)

        obj = self.get_arg_objects(objects)[0]
        if obj.isinstance(Null):
            return True

        obj_pos = obj.pose(sim=sim).pos[:2]
        distance = float(np.linalg.norm(obj_pos))
        if not (
            utils.TABLE_CONSTRAINTS["operational_x_min"]
            <= obj_pos[0]
            < utils.TABLE_CONSTRAINTS["operational_x_max"]
            and distance < utils.TABLE_CONSTRAINTS["workspace_radius"]
        ):
            dbprint(f"{self}.value():", False, "- pos:", obj_pos, "distance:", distance)
            return False

        return True

    def get_bounds_and_margin(
        self,
        child_obj: Object,
        parent_obj: Object,
        state: Sequence[Predicate],
        margin: np.ndarray,
    ) -> Tuple[np.ndarray, np.ndarray]:
        assert child_obj.name == self.args[0] and parent_obj.name == "table"

        margin = TableBounds.scale_margin(child_obj, margin)
        bounds = parent_obj.aabb()[:, :2]
        xy_min, xy_max = bounds
        xy_min[0] = utils.TABLE_CONSTRAINTS["operational_x_min"]
        xy_max[0] = utils.TABLE_CONSTRAINTS["operational_x_max"]
        xy_min += margin
        xy_max -= margin

        return bounds, margin


class InObstructionZone(Predicate, TableBounds):
    """Unary predicate ensuring the object is in the obstruction zone."""

    def value(
        self,
        objects: Dict[str, Object],
        robot: Optional[Robot] = None,
        state: Optional[Sequence["Predicate"]] = None,
        sim: bool = True,
    ) -> bool:
        super().value(objects=objects, robot=robot, state=state)

        obj = self.get_arg_objects(objects)[0]
        if obj.isinstance(Null):
            return True

        obj_pos = obj.pose(sim=sim).pos[:2]
        distance = float(np.linalg.norm(obj_pos))
        if not (
            obj_pos[0] >= utils.TABLE_CONSTRAINTS["obstruction_x_min"]
            and distance < utils.TABLE_CONSTRAINTS["workspace_radius"]
        ):
            dbprint(f"{self}.value():", False, "- pos:", obj_pos, "distance:", distance)
            return False

        return True

    def get_bounds_and_margin(
        self,
        child_obj: Object,
        parent_obj: Object,
        state: Sequence[Predicate],
        margin: np.ndarray,
    ) -> Tuple[np.ndarray, np.ndarray]:
        assert child_obj.name == self.args[0] and parent_obj.name == "table"

        margin = TableBounds.scale_margin(child_obj, margin)
        bounds = parent_obj.aabb()[:, :2]
        xy_min, xy_max = bounds
        xy_min[0] = utils.TABLE_CONSTRAINTS["obstruction_x_min"]
        xy_max[0] = utils.TABLE_CONSTRAINTS["workspace_radius"]
        xy_min += margin
        xy_max -= margin

        return bounds, margin


class BeyondWorkspace(Predicate, TableBounds):
    """Unary predicate ensuring than an object is in beyond the robot workspace."""

    def value(
        self,
        objects: Dict[str, Object],
        robot: Optional[Robot] = None,
        state: Optional[Sequence["Predicate"]] = None,
        sim: bool = True,
    ) -> bool:
        super().value(objects=objects, robot=robot, state=state)

        obj = self.get_arg_objects(objects)[0]
        if obj.isinstance(Null):
            return True

        distance = float(np.linalg.norm(obj.pose(sim=sim).pos[:2]))
        if not utils.is_beyondworkspace(obj=obj, distance=distance, sim=sim):
            dbprint(f"{self}.value():", False, "- distance:", distance)
            return False

        return True

    def get_bounds_and_margin(
        self,
        child_obj: Object,
        parent_obj: Object,
        state: Sequence[Predicate],
        margin: np.ndarray,
    ) -> Tuple[np.ndarray, np.ndarray]:
        """Returns the minimum and maximum x-y bounds outside the workspace."""
        assert child_obj.name == self.args[0] and parent_obj.name == "table"

        zone = type(self).__name__.lower()
        if f"aligned({child_obj})" in state:
            theta = Aligned.sample_angle(obj=child_obj, zone=zone)
            child_obj.set_pose(utils.compute_object_pose(child_obj, theta))
            margin = utils.compute_margins(child_obj)

        poslimit = TableBounds.get_poslimit(child_obj, state)
        if poslimit is not None:
            return poslimit.bounds(child_obj)[zone], margin

        bounds = parent_obj.aabb()[:, :2]
        xy_min, xy_max = bounds
        r = utils.TABLE_CONSTRAINTS["workspace_radius"]
        xy_min[0] = r * np.cos(np.arcsin(0.5 * (xy_max[1] - xy_min[1]) / r))
        xy_min += margin
        xy_max -= margin

        return bounds, margin


class InOodZone(Predicate, TableBounds):
    """Unary predicate ensuring than an object is in beyond the robot workspace."""

    def value(
        self,
        objects: Dict[str, Object],
        robot: Optional[Robot] = None,
        state: Optional[Sequence["Predicate"]] = None,
        sim: bool = True,
    ) -> bool:
        super().value(objects=objects, robot=robot, state=state)

        obj = self.get_arg_objects(objects)[0]
        if obj.isinstance(Null):
            return True

        return True

    def get_bounds_and_margin(
        self,
        child_obj: Object,
        parent_obj: Object,
        state: Sequence[Predicate],
        margin: np.ndarray,
    ) -> Tuple[np.ndarray, np.ndarray]:
        """Returns the minimum and maximum x-y bounds outside the workspace."""
        assert child_obj.name == self.args[0] and parent_obj.name == "table"

        bounds = parent_obj.aabb()[:, :2]
        xy_min, xy_max = bounds
        xy_min[0] = bounds[0, 0]
        xy_max[0] = utils.TABLE_CONSTRAINTS["table_x_min"]
        xy_min += margin
        xy_max -= margin

        return bounds, margin


class Inhand(Predicate):
    MAX_GRASP_ATTEMPTS = 1

    def sample(
        self, robot: Robot, objects: Dict[str, Object], state: Sequence[Predicate]
    ) -> bool:
        """Samples a geometric grounding of the InHand(a) predicate."""
        obj = self.get_arg_objects(objects)[0]
        if obj.is_static:
            return True

        # Generate grasp pose.
        for i in range(Inhand.MAX_GRASP_ATTEMPTS):
            grasp_pose = self.generate_grasp_pose(
                obj,
                handlegrasp=f"handlegrasp({obj})" in state,
                upperhandlegrasp=f"upperhandlegrasp({obj})" in state,
            )
            obj_pose = math.Pose.from_eigen(grasp_pose.to_eigen().inverse())
            obj_pose.pos += robot.home_pose.pos

            # Use fake grasp.
            obj.disable_collisions()
            obj.set_pose(obj_pose)
            robot.grasp_object(obj, realistic=False)
            obj.enable_collisions()

            # Make sure object isn't touching gripper.
            obj.unfreeze()
            p.stepSimulation(physicsClientId=robot.physics_id)
            if not utils.is_touching(obj, robot):
                break
            elif i + 1 == Inhand.MAX_GRASP_ATTEMPTS:
                dbprint(f"{self}.sample():", False, "- exceeded max grasp attempts")
                return False

        dbprint(f"{self}.sample():", True)
        return True

    @staticmethod
    def generate_grasp_pose(
        obj: Object, handlegrasp: bool = False, upperhandlegrasp: bool = False
    ) -> math.Pose:
        """Generates a grasp pose in the object frame of reference."""
        # Maximum deviation of the object from the gripper's center y.
        MAX_GRASP_Y_OFFSET = 0.01
        # Gap required between control point and object bottom.
        FINGER_COLLISION_MARGIN = 0.02
        FINGER_WIDTH = 0.022
        FINGER_HEIGHT = 0.04
        FINGER_DISTANCE = 0.08
        THETA_STDDEV = 0.05

        if obj.isinstance(Hook):
            hook: Hook = obj  # type: ignore
            pos_handle, pos_head, pos_joint = Hook.compute_link_positions(
                head_length=hook.head_length,
                handle_length=hook.handle_length,
                handle_y=hook.handle_y,
                radius=hook.radius,
            )
            if (
                handlegrasp
                or upperhandlegrasp
                or np.random.random()
                < hook.handle_length / (hook.handle_length + hook.head_length)
            ):
                # Handle.
                min_xyz, max_xyz = np.array(obj.bbox)

                if upperhandlegrasp:
                    min_xyz[0] = 0.0
                min_xyz[1] = pos_handle[1] - MAX_GRASP_Y_OFFSET
                min_xyz[2] += FINGER_COLLISION_MARGIN

                max_xyz[0] = pos_head[0] - hook.radius - 0.5 * FINGER_WIDTH
                if handlegrasp:
                    max_xyz[0] = 0.0
                max_xyz[1] = pos_handle[1] + MAX_GRASP_Y_OFFSET

                theta = 0.0
            else:
                # Head.
                min_xyz, max_xyz = np.array(obj.bbox)

                min_xyz[0] = pos_head[0] - MAX_GRASP_Y_OFFSET
                if hook.handle_y < 0:
                    min_xyz[1] = pos_handle[1] + hook.radius + 0.5 * FINGER_WIDTH
                min_xyz[2] += FINGER_COLLISION_MARGIN

                max_xyz[0] = pos_head[0] + MAX_GRASP_Y_OFFSET
                if hook.handle_y > 0:
                    max_xyz[1] = pos_handle[1] - hook.radius - 0.5 * FINGER_WIDTH

                theta = np.pi / 2
        else:
            # Fit object between gripper fingers.
            theta = np.random.choice([0.0, np.pi / 2])

            min_xyz, max_xyz = np.array(obj.bbox)
            if theta == 0.0:
                y_center = 0.5 * (min_xyz[1] + max_xyz[1])
                min_xyz[1] = max(
                    min_xyz[1] + 0.5 * FINGER_DISTANCE, y_center - MAX_GRASP_Y_OFFSET
                )
                max_xyz[1] = min(
                    max_xyz[1] - 0.5 * FINGER_DISTANCE, y_center + MAX_GRASP_Y_OFFSET
                )
            elif theta == np.pi / 2:
                x_center = 0.5 * (min_xyz[0] + max_xyz[0])
                min_xyz[0] = max(
                    min_xyz[0] + 0.5 * FINGER_DISTANCE, x_center - MAX_GRASP_Y_OFFSET
                )
                max_xyz[0] = min(
                    max_xyz[0] - 0.5 * FINGER_DISTANCE, x_center + MAX_GRASP_Y_OFFSET
                )

            min_xyz[2] += FINGER_COLLISION_MARGIN
            min_xyz[2] = max(min_xyz[2], max_xyz[0] - FINGER_HEIGHT)

        xyz = np.random.uniform(min_xyz, max_xyz)
        theta += np.random.normal(scale=THETA_STDDEV)
        theta = np.clip(theta, *primitive_actions.PickAction.RANGES["theta"])
        aa = eigen.AngleAxisd(theta, np.array([0.0, 0.0, 1.0]))

        return math.Pose(pos=xyz, quat=eigen.Quaterniond(aa).coeffs)

    def value(
        self,
        objects: Dict[str, Object],
        robot: Optional[Robot] = None,
        state: Optional[Sequence["Predicate"]] = None,
        sim: bool = True,
    ) -> bool:
<<<<<<< HEAD
        return True
=======
        super().value(objects=objects, robot=robot, state=state)
>>>>>>> 499554aa

        obj = self.get_arg_objects(objects)[0]
        if obj.isinstance(Null):
            return False

        return utils.is_inhand(obj, sim=sim)

    def value_simple(
        self,
        objects: Dict[str, Object],
        robot: Optional[Robot] = None,
        state: Optional[Sequence["Predicate"]] = None,
        sim: bool = False,
    ) -> bool:
        obj = self.get_arg_objects(objects)[0]
        if obj.isinstance(Null):
            return False

        return utils.is_inhand(obj, sim=sim)


class Under(Predicate):
    """Unary predicate enforcing that an object be placed underneath another."""

    def value(
        self,
        objects: Dict[str, Object],
        robot: Optional[Robot] = None,
        state: Optional[Sequence["Predicate"]] = None,
        sim: bool = True,
    ) -> bool:
        super().value(objects=objects, robot=robot, state=state)

        child_obj, parent_obj = self.get_arg_objects(objects)
        if child_obj.isinstance(Null):
            return True

        if not utils.is_under(child_obj, parent_obj, sim=sim):
            dbprint(f"{self}.value():", False)
            return False

        return True

    def value_simple(
        self,
        objects: Dict[str, Object],
        robot: Optional[Robot] = None,
        state: Optional[Sequence["Predicate"]] = None,
        sim: bool = False,
    ) -> bool:
        child_obj, parent_obj = self.get_arg_objects(objects)
        if child_obj.isinstance(Null):
            return True

        if not utils.is_under(child_obj, parent_obj, sim=sim):
            dbprint(f"{self}.value_simple():", False)
            return False

        return True


class InFront(Predicate):
    """Binary predicate enforcing that one object is in-front of another with
    respect to the world x-y coordinate axis."""

    def value(
        self,
        objects: Dict[str, Object],
        robot: Optional[Robot] = None,
        state: Optional[Sequence["Predicate"]] = None,
        sim: bool = True,
    ) -> bool:
        super().value(objects=objects, robot=robot, state=state)

        child_obj, parent_obj = self.get_arg_objects(objects)
        if child_obj.isinstance(Null):
            return True

        child_pos = child_obj.pose(sim=sim).pos
        xy_min, xy_max = parent_obj.aabb(sim=sim)[:, :2]
        if (
            child_pos[0] >= xy_min[0]
            or child_pos[1] <= xy_min[1]
            or child_pos[1] >= xy_max[1]
            or utils.is_under(child_obj, parent_obj, sim=sim)
        ):
            dbprint(f"{self}.value():", False, "- pos:", child_pos)
            return False

        return True

    @staticmethod
    def bounds(
        child_obj: Object,
        parent_obj: Object,
        margin: np.ndarray = np.zeros(2),
    ) -> np.ndarray:
        """Returns the minimum and maximum x-y bounds in front of the parent object."""
        assert parent_obj.isinstance(Rack)

        bounds = parent_obj.aabb()[:, :2]
        xy_min, xy_max = bounds
        xy_max[0] = xy_min[0]
        xy_min[0] = utils.TABLE_CONSTRAINTS["workspace_x_min"]
        xy_min += margin
        xy_max -= margin

        return bounds


class NonBlocking(Predicate):
    """Binary predicate ensuring that one object is not occupying a straightline
    path from the robot base to another object."""

    PULL_MARGIN: Dict[Tuple[Type[Object], Type[Object]], Dict[Optional[str], float]] = {
        (Box, Rack): {"inworkspace": 3.0, "beyondworkspace": 1.5},
        (Box, Box): {"inworkspace": 3.0, "beyondworkspace": 3.0},
        (Rack, Hook): {"inworkspace": 0.25, "beyondworkspace": 0.25},
    }

    def value(
        self,
        objects: Dict[str, Object],
        robot: Optional[Robot] = None,
        state: Optional[Sequence["Predicate"]] = None,
        sim: bool = True,
    ) -> bool:
        super().value(objects=objects, robot=robot, state=state)

        target_obj, intersect_obj = self.get_arg_objects(objects)
        if target_obj.isinstance(Null) or intersect_obj.isinstance(Null):
            return True

        target_line = LineString([[0, 0], target_obj.pose(sim=sim).pos[:2].tolist()])
        if intersect_obj.isinstance(Hook):
            convex_hulls = Object.convex_hulls(intersect_obj, project_2d=True, sim=sim)
        else:
            convex_hulls = intersect_obj.convex_hulls(
                world_frame=True, project_2d=True, sim=sim
            )

        if len(convex_hulls) > 1:
            raise NotImplementedError(f"Compound shapes are not yet supported")
        vertices = convex_hulls[0]

        try:
            pull_margins = NonBlocking.PULL_MARGIN[
                (target_obj.type(), intersect_obj.type())
            ]
        except KeyError:
            pull_margins = None

        if pull_margins is not None:
            if utils.is_inworkspace(obj=intersect_obj, sim=sim):
                zone = "inworkspace"
            elif utils.is_beyondworkspace(obj=intersect_obj, sim=sim):
                zone = "beyondworkspace"
            else:
                zone = None
            try:
                margin_scale = pull_margins[zone]
            except KeyError:
                margin_scale = 1
            target_margin = margin_scale * target_obj.size[:2].max()
            # Expand the vertices by the margin.
            center = vertices.mean(axis=0)
            vertices += np.sign(vertices - center) * target_margin

        intersect_poly = Polygon(vertices)
        if intersect_poly.intersects(target_line):
            dbprint(f"{self}.value():", False)
            return False

        return True


class On(Predicate):
    MAX_SAMPLE_ATTEMPTS = 10

    @property
    def state_req(self) -> bool:
        return True

    @property
    def robot_req(self) -> bool:
        return True

    def sample(
        self, robot: Robot, objects: Dict[str, Object], state: Sequence[Predicate]
    ) -> bool:
        """Samples a geometric grounding of the On(a, b) predicate."""
        child_obj, parent_obj = self.get_arg_objects(objects)

        if child_obj.is_static:
            dbprint(f"{self}.sample():", True, "- static child")
            return True
        if parent_obj.isinstance(Null):
            dbprint(f"{self}.sample():", False, "- null parent")
            return False

        # Parent surface height
        parent_z = parent_obj.aabb()[1, 2] + utils.EPSILONS["aabb"]

        # Generate theta in the world coordinate frame
        if f"aligned({child_obj})" in state:
            theta = Aligned.sample_angle(obj=child_obj)
        else:
            theta = np.random.uniform(-np.pi, np.pi)
        child_obj.set_pose(utils.compute_object_pose(child_obj, theta))

        # Determine object margins after rotating
        margin_world_frame = utils.compute_margins(child_obj)

        try:
            rack_obj = next(obj for obj in objects.values() if obj.isinstance(Rack))
        except StopIteration:
            rack_obj = None

        if (
            parent_obj.name == "table"
            and rack_obj is not None
            and f"under({child_obj}, {rack_obj})" in state
        ):
            # Restrict placement location to under the rack
            parent_obj = rack_obj

        # Determine stable sampling regions on parent surface
        if parent_obj.name == "table":
            zone = TableBounds.get_zone(obj=child_obj, state=state)
            if zone is not None:
                bounds, margin_world_frame = zone.get_bounds_and_margin(
                    child_obj=child_obj,
                    parent_obj=parent_obj,
                    state=state,
                    margin=margin_world_frame,
                )
                xy_min, xy_max = bounds

            if rack_obj is not None and f"infront({child_obj}, {rack_obj})" in state:
                infront_bounds = InFront.bounds(
                    child_obj=child_obj, parent_obj=rack_obj, margin=margin_world_frame
                )
                intersection = self.compute_bound_intersection(bounds, infront_bounds)
                if intersection is None:
                    dbprint(
                        f"{self}.sample():",
                        False,
                        f"- no intersection between infront({child_obj}, {rack_obj}) and {zone}",
                    )
                    return False
                xy_min, xy_max = intersection

        elif parent_obj.isinstance((Rack, Box)):
            xy_min, xy_max = self.compute_stable_region(child_obj, parent_obj)

        else:
            raise ValueError(
                "[Predicate.On] parent object must be a table, rack, or box"
            )

        # Obtain predicates to validate sampled pose
        propositions = [
            prop
            for prop in state
            if isinstance(prop, (Free, TableBounds)) and prop.args[-1] == child_obj.name
        ]

        samples = 0
        success = False
        quat_np = child_obj.pose().quat
        T_parent_obj_to_world = parent_obj.pose().to_eigen()
        while not success and samples < len(range(On.MAX_SAMPLE_ATTEMPTS)):
            # Generate pose and convert to world frame (assumes parent in upright)
            quat = eigen.Quaterniond(quat_np)
            xyz_parent_frame = np.zeros(3)
            xyz_parent_frame[:2] = np.random.uniform(xy_min, xy_max)
            xyz_world_frame = T_parent_obj_to_world * xyz_parent_frame
            xyz_world_frame[2] = parent_z + 0.5 * child_obj.size[2]
            if child_obj.isinstance(Rack):
                xyz_world_frame[2] += 0.5 * child_obj.size[2]

            if f"tippable({child_obj})" in state and not child_obj.isinstance(
                (Hook, Rack)
            ):
                # Tip the object over
                if np.random.random() < utils.EPSILONS["tipping"]:
                    axis = np.random.uniform(-1, 1, size=2)
                    axis /= np.linalg.norm(axis)
                    quat = quat * eigen.Quaterniond(
                        eigen.AngleAxisd(np.pi / 2, np.array([*axis, 0.0]))
                    )
                    xyz_world_frame[2] = parent_z + 0.8 * child_obj.size[:2].max()

            pose = math.Pose(pos=xyz_world_frame, quat=quat.coeffs)
            child_obj.set_pose(pose)

            if any(
                not prop.value(robot=robot, objects=objects, state=state)
                for prop in propositions
            ):
                samples += 1
                continue
            success = True

        dbprint(f"{self}.sample():", success)
        return success

    def value(
        self,
        objects: Dict[str, Object],
        robot: Optional[Robot] = None,
        state: Optional[Sequence["Predicate"]] = None,
        sim: bool = True,
    ) -> bool:
        super().value(objects=objects, robot=robot, state=state)

        child_obj, parent_obj = self.get_arg_objects(objects)
        if child_obj.isinstance(Null):
            return True

        if not utils.is_on(child_obj, parent_obj, sim=sim):
            dbprint(f"{self}.value():", False, "- child below parent")
            return False

        if state is not None:
            if f"tippable({child_obj})" not in state and not utils.is_upright(
                child_obj, sim=sim
            ):
                dbprint(f"{self}.value():", False, "- child not upright")
                return False

        return True

    def value_simple(self, objects: Dict[str, Object], sim: bool = False) -> bool:
        child_obj, parent_obj = self.get_arg_objects(objects)
        if child_obj.isinstance(Null):
            return True

        return utils.is_on(child_obj, parent_obj, sim=sim)

    @staticmethod
    def compute_stable_region(
        child_obj: Object,
        parent_obj: Object,
    ) -> Tuple[np.ndarray, np.ndarray]:
        """Heuristically compute stable placement region on parent object."""
        # Compute child aabb in parent object frame
        R_child_to_world = child_obj.pose().to_eigen().matrix[:3, :3]
        R_world_to_parent = parent_obj.pose().to_eigen().inverse().matrix[:3, :3]
        vertices = np.concatenate(child_obj.convex_hulls(), axis=0).T
        vertices = R_world_to_parent @ R_child_to_world @ vertices
        child_aabb = np.array([vertices.min(axis=1), vertices.max(axis=1)])

        # Compute margin in the parent frame
        margin = 0.5 * np.array(
            [child_aabb[1, 0] - child_aabb[0, 0], child_aabb[1, 1] - child_aabb[0, 1]]
        )
        xy_min = margin
        xy_max = parent_obj.size[:2] - margin
        if np.any(xy_max - xy_min <= 0):
            # Increase the likelihood of a stable placement location
            child_parent_ratio = 2 * margin / parent_obj.size[:2]
            x_min_ratio = min(0.25 * child_parent_ratio[0], 0.45)
            x_max_ratio = max(0.55, min(0.75 * child_parent_ratio[0], 0.95))
            y_min_ratio = min(0.25 * child_parent_ratio[1], 0.45)
            y_max_ratio = max(0.55, min(0.75 * child_parent_ratio[1], 0.95))
            xy_min[:2] = parent_obj.size[:2] * np.array([x_min_ratio, y_min_ratio])
            xy_max[:2] = parent_obj.size[:2] * np.array([x_max_ratio, y_max_ratio])

        xy_min -= 0.5 * parent_obj.size[:2]
        xy_max -= 0.5 * parent_obj.size[:2]
        return xy_min, xy_max

    @staticmethod
    def compute_bound_intersection(*bounds: np.ndarray) -> Optional[np.ndarray]:
        """Compute intersection of a sequence of xy_min and xy_max bounds."""
        stacked_bounds = np.array(bounds)
        xy_min = stacked_bounds[:, 0].max(axis=0)
        xy_max = stacked_bounds[:, 1].min(axis=0)

        if not (xy_max - xy_min > 0).all():
            return None

        return np.array([xy_min, xy_max])


UNARY_PREDICATES = {
    "handlegrasp": HandleGrasp,
    "upperhandlegrasp": UpperHandleGrasp,
    "free": Free,
    "aligned": Aligned,
    "tippable": Tippable,
    "poslimit": PosLimit,
    "inworkspace": InWorkspace,
    "incollisionzone": InCollisionZone,
    "inoperationalzone": InOperationalZone,
    "inobstructionzone": InObstructionZone,
    "beyondworkspace": BeyondWorkspace,
    "inoodzone": InOodZone,
    "inhand": Inhand,
}


BINARY_PREDICATES = {
    "under": Under,
    "infront": InFront,
    "nonblocking": NonBlocking,
    "on": On,
}


PREDICATE_HIERARCHY = [
    "handlegrasp",
    "upperhandlegrasp",
    "free",
    "aligned",
    "tippable",
    "poslimit",
    "inworkspace",
    "incollisionzone",
    "inoperationalzone",
    "inobstructionzone",
    "beyondworkspace",
    "inoodzone",
    "under",
    "infront",
    "nonblocking",
    "on",
    "inhand",
]


assert len(UNARY_PREDICATES) + len(BINARY_PREDICATES) == len(PREDICATE_HIERARCHY)


SUPPORTED_PREDICATES = {
    "under(a, b)": Under,
    "on(a, b)": On,
    "inhand(a)": Inhand,
}<|MERGE_RESOLUTION|>--- conflicted
+++ resolved
@@ -740,11 +740,7 @@
         state: Optional[Sequence["Predicate"]] = None,
         sim: bool = True,
     ) -> bool:
-<<<<<<< HEAD
-        return True
-=======
         super().value(objects=objects, robot=robot, state=state)
->>>>>>> 499554aa
 
         obj = self.get_arg_objects(objects)[0]
         if obj.isinstance(Null):
