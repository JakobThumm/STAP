--- conflicted
+++ resolved
@@ -103,7 +103,7 @@
 
     @staticmethod
     def sample_angle() -> float:
-        angle = 0
+        angle = 0.0
         while abs(angle) < Aligned.ANGLE_EPS:
             angle = np.random.randn() * Aligned.ANGLE_STD
         return np.clip(angle, -Aligned.ANGLE_ABS, Aligned.ANGLE_ABS)
@@ -193,28 +193,6 @@
             < utils.TABLE_CONSTRAINTS["obstruction_x_min"]
         )
 
-<<<<<<< HEAD
-        if parent_obj.isinstance((Rack, Box)):
-            T_parent_obj_to_world = parent_obj.pose()
-            margin = 0.5 * child_obj.size[:2].max()
-            xy_min = np.array([margin, margin])
-            xy_max = parent_obj.size[:2] - margin
-            if np.any(xy_max - xy_min < 0):
-                # Increase the likelihood of a stable placement location
-                child_parent_ratio = child_obj.size[:2] / parent_obj.size[:2]
-                x_min_ratio = min(0.25 * child_parent_ratio[0], 0.45)
-                x_max_ratio = max(0.55, min(0.75 * child_parent_ratio[0], 0.95))
-                y_min_ratio = min(0.25 * child_parent_ratio[1], 0.45)
-                y_max_ratio = max(0.55, min(0.75 * child_parent_ratio[1], 0.95))
-                xy_min[:2] = parent_obj.size[:2] * np.array([x_min_ratio, y_min_ratio])
-                xy_max[:2] = parent_obj.size[:2] * np.array([x_max_ratio, y_max_ratio])
-            xy_min -= 0.5 * parent_obj.size[:2]
-            xy_max -= 0.5 * parent_obj.size[:2]
-        elif not has_parent:
-            raise ValueError(
-                "[Predicate.On] parent object must be a table, rack, or box"
-            )
-=======
     @staticmethod
     def bounds(
         parent_obj: Object,
@@ -227,7 +205,6 @@
         xy_min += margin
         xy_max -= margin
         return xy_min, xy_max
->>>>>>> 22278a36
 
 
 class InObstructionZone(Predicate):
@@ -399,10 +376,10 @@
     def value(
         self, robot: Robot, objects: Dict[str, Object], state: Sequence[Predicate]
     ) -> bool:
+        child_obj, parent_obj = self.get_arg_objects(objects)
         if child_obj.isinstance(Null):
             return True
 
-        child_obj, parent_obj = self.get_arg_objects(objects)
         return utils.is_under(child_obj, parent_obj)
 
 
