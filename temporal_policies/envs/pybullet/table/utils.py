--- conflicted
+++ resolved
@@ -166,13 +166,6 @@
     return True
 
 
-<<<<<<< HEAD
-def load_config(config: Union[str, Any]) -> Any:
-    if isinstance(config, str):
-        with open(config, "r") as f:
-            config = yaml.safe_load(f)
-    return config
-=======
 def is_beyondworkspace(
     obj: Optional[Object] = None,
     obj_pos: Optional[np.ndarray] = None,
@@ -188,4 +181,10 @@
         return False
 
     return True
->>>>>>> a4dfdc64
+
+
+def load_config(config: Union[str, Any]) -> Any:
+    if isinstance(config, str):
+        with open(config, "r") as f:
+            config = yaml.safe_load(f)
+    return config