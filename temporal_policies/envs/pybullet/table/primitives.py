--- conflicted
+++ resolved
@@ -8,15 +8,9 @@
 import symbolic
 
 from temporal_policies.envs import base as envs
-<<<<<<< HEAD
 from temporal_policies.envs.pybullet.sim import math
 from temporal_policies.envs.pybullet.sim.robot import ControlException, Robot
-from temporal_policies.envs.pybullet.table.objects import Box, Hook, Null, Object
-=======
-from temporal_policies.envs.pybullet.sim import robot, math
-from temporal_policies.envs.pybullet.sim.robot import ControlException
 from temporal_policies.envs.pybullet.table.objects import Box, Hook, Rack, Null, Object
->>>>>>> b8712ba0
 from temporal_policies.envs.pybullet.table import (
     object_state,
     utils,
@@ -63,16 +57,11 @@
     return delta_xyz >= max_delta_xyz or delta_theta >= max_delta_theta
 
 
-<<<<<<< HEAD
 def initialize_robot_pose(robot: Robot) -> bool:
-    x_min, x_max = predicates.WORKSPACE_MIN_X, MAX_LIFT_RADIUS
-=======
-def initialize_robot_pose(robot: robot.Robot) -> bool:
     x_min, x_max = (
         utils.TABLE_CONSTRAINTS["workspace_x_min"],
         ACTION_CONSTRAINTS["max_lift_radius"],
     )
->>>>>>> b8712ba0
     y_min, y_max = primitive_actions.PlaceAction.RANGES["y"]
     xy_min = np.array([x_min, y_min])
     xy_max = np.array([x_max, y_max])
@@ -234,9 +223,7 @@
 
         primitive_class = globals()[name.capitalize()]
         idx_policy = env.primitives.index(name)
-        return primitive_class(
-            env=env, idx_policy=idx_policy, arg_objects=arg_objects
-        )
+        return primitive_class(env=env, idx_policy=idx_policy, arg_objects=arg_objects)
 
     def __eq__(self, other) -> bool:
         if isinstance(other, Primitive):
@@ -245,11 +232,7 @@
             return False
 
     def __str__(self) -> str:
-        args = (
-            ""
-            if self.arg_objects is None
-            else ", ".join(map(str, self.arg_objects))
-        )
+        args = "" if self.arg_objects is None else ", ".join(map(str, self.arg_objects))
         return f"{type(self).__name__}({args})"
 
 
@@ -432,13 +415,8 @@
         action.pos[:2] = np.random.uniform(xy_min, xy_max)
 
         # Compute an appropriate place height given the grasped object's height.
-<<<<<<< HEAD
         obj = self.arg_objects[0]
-        z_gripper = LIFT_HEIGHT
-=======
-        obj = self.policy_args[0]
         z_gripper = ACTION_CONSTRAINTS["max_lift_height"]
->>>>>>> b8712ba0
         z_obj = obj.pose().pos[2]
         action.pos[2] = z_gripper - z_obj + 0.5 * obj.size[2]
 
@@ -579,13 +557,11 @@
     Action = primitive_actions.PushAction
     ALLOW_COLLISIONS = True
 
-    def execute(
-        self,
-        action: np.ndarray,
-        robot: robot.Robot,
-        objects: Dict[str, Object],
-        wait_until_stable_fn: Callable[[], int],
-    ) -> ExecutionResult:
+    def execute(self, action: np.ndarray) -> ExecutionResult:
+        from temporal_policies.envs.pybullet.table_env import TableEnv
+
+        assert isinstance(self.env, TableEnv)
+
         PUSH_HEIGHT = 0.03
         MIN_PUSH_DISTANCE = 0.01
 
@@ -594,7 +570,8 @@
         dbprint(a)
 
         # Get target pose in polar coordinates
-        target, hook = self.policy_args
+        target = self.arg_objects[0]
+        hook: Hook = self.arg_objects[1]  # type: ignore
         target_pose = target.pose()
         if target_pose.pos[0] < 0:
             return ExecutionResult(success=False, truncated=True)
@@ -605,6 +582,7 @@
         reach_aa = eigen.AngleAxisd(reach_theta, np.array([0.0, 0.0, 1.0]))
         reach_quat = eigen.Quaterniond(reach_aa)
 
+        robot = self.env.robot
         target_pos = np.append(target_pose.pos[:2], PUSH_HEIGHT)
         T_hook_to_world = hook.pose().to_eigen()
         T_gripper_to_world = robot.arm.ee_pose().to_eigen()
@@ -629,6 +607,7 @@
             command_pose_reach.pos[:2], ACTION_CONSTRAINTS["max_lift_height"]
         )
 
+        objects = self.env.objects
         did_non_args_move = self.create_non_arg_movement_check(objects)
         try:
             robot.goto_pose(pre_pos, command_pose_reach.quat)
@@ -679,7 +658,7 @@
             dbprint("Push.execute():\n", e)
             return ExecutionResult(success=False, truncated=True)
 
-        wait_until_stable_fn()
+        self.env.wait_until_stable()
 
         if not utils.is_upright(target):
             return ExecutionResult(success=False, truncated=False)
@@ -700,7 +679,8 @@
     def sample_action(self) -> primitive_actions.PrimitiveAction:
         action = self.Action.random()
 
-        obj, hook = self.policy_args
+        obj = self.arg_objects[0]
+        hook: Hook = self.arg_objects[1]  # type: ignore
         obj_halfsize = 0.5 * np.linalg.norm(obj.size[:2])
         collision_length = -0.5 * hook.size[0] - 2 * hook.radius - obj_halfsize
         action.r_reach = collision_length
