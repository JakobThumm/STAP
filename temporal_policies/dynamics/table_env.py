from dataclasses import field
import pathlib
from typing import Any, Dict, List, Optional, Sequence, Type, Union

import gym
import numpy as np
from temporal_policies.envs.pybullet.table.objects import Rack
from temporal_policies.envs.pybullet.table.primitives import ACTION_CONSTRAINTS
from temporal_policies.envs.pybullet.table_env import TableEnv
import torch

from temporal_policies import agents, envs, networks
from temporal_policies.dynamics.latent import LatentDynamics


class TableEnvDynamics(LatentDynamics):
    """Dynamics model per action with shared latent states.

    We train A dynamics models T_a of the form:

        z^(t+1) = z^(t) + T_a(z^(t), a^(t))

    for every action a.
    """

    def __init__(
        self,
        policies: Sequence[agents.RLAgent],
        network_class: Union[str, Type[networks.dynamics.PolicyDynamics]],
        network_kwargs: Dict[str, Any],
        env: Optional[envs.pybullet.TableEnv],
        checkpoint: Optional[Union[str, pathlib.Path]] = None,
        device: str = "auto",
    ):
        """Initializes the dynamics model network, dataset, and optimizer.

        Args:
            policies: Ordered list of all policies.
            network_class: Backend network for decoupled dynamics network.
            network_kwargs: Kwargs for network class.
            env: TableEnv required for planning (not training).
            checkpoint: Dynamics checkpoint.
            device: Torch device.
        """
        self._env = env
        self._plan_mode = False

        if self.env is None:
            observation_space = policies[0].observation_space
        else:
            observation_space = self.env.observation_space

        self._observation_mid = torch.from_numpy(
            (observation_space.low[0] + observation_space.high[0]) / 2
        )
        self._observation_range = torch.from_numpy(
            observation_space.high[0] - observation_space.low[0]
        )

        self._observation_space = observation_space
        flat_observation_space = gym.spaces.Box(
            low=observation_space.low.flatten(),
            high=observation_space.high.flatten(),
        )
        self._flat_state_space = gym.spaces.Box(
            low=-0.5,
            high=0.5,
            shape=flat_observation_space.shape,
            dtype=flat_observation_space.dtype,  # type: ignore
        )

        parent_network_class = networks.dynamics.Dynamics
        parent_network_kwargs = {
            "policies": policies,
            "network_class": network_class,
            "network_kwargs": network_kwargs,
            "state_spaces": [self.flat_state_space] * len(policies),
        }
        super().__init__(
            policies=policies,
            network_class=parent_network_class,
            network_kwargs=parent_network_kwargs,
            state_space=self.state_space,
            action_space=None,
            checkpoint=checkpoint,
            device=device,
        )

    @property
    def env(self) -> Optional[envs.pybullet.TableEnv]:
        return self._env

    @property
    def state_space(self) -> gym.spaces.Box:
        if self._plan_mode:
            return self._observation_space
        else:
            return self._flat_state_space

    @property
    def flat_state_space(self) -> gym.spaces.Box:
        return self._flat_state_space

    def to(self, device: Union[str, torch.device]) -> LatentDynamics:
        """Transfers networks to device."""
        super().to(device)
        self._observation_mid = self._observation_mid.to(self.device)
        self._observation_range = self._observation_range.to(self.device)
        return self

    def train_mode(self) -> None:
        """Switches to train mode."""
        super().train_mode()
        self._plan_mode = False

    def eval_mode(self) -> None:
        """Switches to eval mode."""
        super().eval_mode()
        self._plan_mode = False

    def plan_mode(self) -> None:
        """Switches to plan mode."""
        super().eval_mode()
        self._plan_mode = True

    def encode(
        self,
        observation: torch.Tensor,
        idx_policy: Union[int, torch.Tensor],
        policy_args: Union[np.ndarray, Optional[Dict[str, List[int]]]],
    ) -> torch.Tensor:
        """Encodes the observation into a dynamics state.

        During training, the dynamics state is equivalent to the policy state
        (normalized vector containing state for 3 objects) appended with
        additional object states. During planning, the dynamics state is
        equivalent to the environment observation (unnormalized matrix
        containing state for all objects).

        Args:
            observation: Common observation across all policies.
            idx_policy: Index of executed policy.
            policy_args: Auxiliary policy arguments.

        Returns:
            Encoded latent state vector.
        """
        if self._plan_mode:
            # Return full observation.
            return observation

        assert policy_args is not None
        observation = networks.encoders.TableEnvEncoder.rearrange_observation(
            observation, policy_args, randomize=False
        )

        dynamics_state = self._normalize_state(observation)

        return dynamics_state

    def _normalize_state(self, state: torch.Tensor) -> torch.Tensor:
        # Scale to [-0.5, 0.5].
        state = (state - self._observation_mid) / self._observation_range

        # Flatten state.
        if state.ndim > len(self.state_space.shape):
            state = state.reshape(-1, *self.flat_state_space.shape)
        else:
            state = state.reshape(*self.flat_state_space.shape)

        return state

    def _unnormalize_state(self, state: torch.Tensor) -> torch.Tensor:
        # Unflatten state if planning.
        state = state.reshape(-1, *self.state_space.shape)

        # Scale from [-0.5, 0.5].
        state = state * self._observation_range + self._observation_mid

        return state

    def decode(self, state: torch.Tensor, primitive: envs.Primitive) -> torch.Tensor:
        """Decodes the dynamics state into policy states.

        This is only used during planning, not training, so the input state will
        be the environment state.

        Args:
            state: Full TableEnv observation.
            primitive: Current primitive.

        Returns:
            Decoded observation.
        """
        return self.policies[primitive.idx_policy].encoder.encode(
            state, policy_args=primitive.get_policy_args()
        )

    def _apply_handcrafted_dynamics(
        self,
        state: torch.Tensor,
        action: torch.Tensor,
        predicted_next_state: torch.Tensor,
        primitive: envs.Primitive,
        policy_args: Optional[Dict[str, List[int]]],
    ) -> torch.Tensor:
        """Applies handcrafted dynamics to the state.

        Args:
            state: Current state.
            action: Policy action.
            predicted_next_state: Predicted next state (by network)
            primitive: Current primitive.

        Returns:
            Prediction of next state.
        """
        new_predicted_next_state = predicted_next_state
        primitive_str = str(primitive).lower()
        if "pick" in primitive_str:
            Z_IDX = 2
            new_predicted_next_state = new_predicted_next_state.clone()
            target_object_idx = policy_args["observation_indices"][1]

            new_predicted_next_state[
                ..., target_object_idx, Z_IDX
            ] = ACTION_CONSTRAINTS["max_lift_height"]
            # TODO(klin) the following moves the EE to an awkward position;
            # may need to do quaternion computation for accurate x-y positions
            if "box" in primitive_str:
                target_object_original_state = state[..., target_object_idx, :]
                new_predicted_next_state[
                    ..., TableEnv.EE_OBSERVATION_IDX, :Z_IDX
                ] = target_object_original_state[..., :Z_IDX]
                new_predicted_next_state[
                    ..., target_object_idx, :Z_IDX
                ] = target_object_original_state[..., :Z_IDX]
        if "place" in primitive_str:
            SRC_OBJ_IDX = 1
            DEST_OBJ_IDX = 2
            new_predicted_next_state = new_predicted_next_state.clone()
            source_object_idx = policy_args["observation_indices"][SRC_OBJ_IDX]
            destination_object_idx = policy_args["observation_indices"][DEST_OBJ_IDX]
            destination_object_state = state[..., destination_object_idx, :]

            if "table" in primitive_str:
                destination_object_surface_offset = 0
            elif "rack" in primitive_str:
                destination_object_surface_offset = Rack.TOP_THICKNESS
            else:
                raise ValueError("Unknown destination object")

            # hardcoded object heights
            if "box" in primitive_str:
                median_object_height = 0.08
            elif "hook" in primitive_str:
                median_object_height = 0.04
            else:
                raise ValueError("Unknown destination object")

            new_predicted_next_state[..., source_object_idx, 2] = (
                destination_object_state[..., 2]
                + destination_object_surface_offset / 2
                + median_object_height / 2
            )
        return new_predicted_next_state

    def forward_eval(
        self,
        state: torch.Tensor,
        action: torch.Tensor,
        primitive: envs.Primitive,
        use_handcrafted_dynamics_primitives: Optional[List[str]] = None,
    ) -> torch.Tensor:
        """Predicts the next state for planning.

        During planning, the state is an unnormalized matrix with one row for
        each object. This gets transformed into a normalized policy state vector
        according to the current primitive and fed to the dynamics model. The
        row entries in the state corresponding to the objects involved with the
        primitive are updated according to the dynamics prediction.

        Args:
            state: Current state.
            action: Policy action.
            idx_policy: Index of executed policy.
            policy_args: Auxiliary policy arguments.
            use_handcrafted_dynamics_primitives: List of primitives for
                which to use handcrafted dynamics.

        Returns:
            Prediction of next state.
        """
        env_state = state

        # Env state -> dynamics state.
        policy_args = primitive.get_policy_args()
        assert policy_args is not None
        idx_args = policy_args["observation_indices"]
        dynamics_state = self._normalize_state(env_state[..., idx_args, :])

        # Dynamics state -> dynamics state.
        next_dynamics_state = self.forward(
            dynamics_state, action, primitive.idx_policy, policy_args
        )
        next_dynamics_state = next_dynamics_state.clamp(-0.5, 0.5)

        # Update env state with new unnormalized observation.
        next_env_state = env_state.clone()
        next_env_state[..., idx_args, :] = self._unnormalize_state(next_dynamics_state)
<<<<<<< HEAD
=======
        if use_handcrafted_dynamics_primitives is None:
            use_handcrafted_dynamics_primitives = ["pick", "place"]
        for primitive_name in use_handcrafted_dynamics_primitives:
            if primitive_name in str(primitive).lower():
                next_env_state = self._apply_handcrafted_dynamics(
                    env_state, action, next_env_state, primitive, policy_args
                )
                break
>>>>>>> f493c9c0

        # set states of non existent objects to 0
        non_existent_obj_start_idx = policy_args["shuffle_range"][1]
        next_env_state[..., non_existent_obj_start_idx:, :] = 0
        return next_env_state<|MERGE_RESOLUTION|>--- conflicted
+++ resolved
@@ -308,8 +308,6 @@
         # Update env state with new unnormalized observation.
         next_env_state = env_state.clone()
         next_env_state[..., idx_args, :] = self._unnormalize_state(next_dynamics_state)
-<<<<<<< HEAD
-=======
         if use_handcrafted_dynamics_primitives is None:
             use_handcrafted_dynamics_primitives = ["pick", "place"]
         for primitive_name in use_handcrafted_dynamics_primitives:
@@ -318,7 +316,6 @@
                     env_state, action, next_env_state, primitive, policy_args
                 )
                 break
->>>>>>> f493c9c0
 
         # set states of non existent objects to 0
         non_existent_obj_start_idx = policy_args["shuffle_range"][1]
