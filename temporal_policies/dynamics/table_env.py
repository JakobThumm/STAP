from dataclasses import field
import pathlib
from typing import Any, Dict, List, Optional, Sequence, Type, Union

import gym
import numpy as np
from temporal_policies.envs.pybullet.table.objects import Rack
from temporal_policies.envs.pybullet.table.primitives import ACTION_CONSTRAINTS
from temporal_policies.envs.pybullet.table_env import TableEnv
import torch

from temporal_policies import agents, envs, networks
from temporal_policies.dynamics.latent import LatentDynamics


class TableEnvDynamics(LatentDynamics):
    """Dynamics model per action with shared latent states.

    We train A dynamics models T_a of the form:

        z^(t+1) = z^(t) + T_a(z^(t), a^(t))

    for every action a.
    """

    def __init__(
        self,
        policies: Sequence[agents.RLAgent],
        network_class: Union[str, Type[networks.dynamics.PolicyDynamics]],
        network_kwargs: Dict[str, Any],
        env: Optional[envs.pybullet.TableEnv],
        rigid_body: bool = True,
        checkpoint: Optional[Union[str, pathlib.Path]] = None,
        device: str = "auto",
    ):
        """Initializes the dynamics model network, dataset, and optimizer.

        Args:
            policies: Ordered list of all policies.
            network_class: Backend network for decoupled dynamics network.
            network_kwargs: Kwargs for network class.
            env: TableEnv required for planning (not training).
            rigid_body: Only predict object poses during evaluation.
            checkpoint: Dynamics checkpoint.
            device: Torch device.
        """
        self._env = env
        self._plan_mode = False
        self._rigid_body = rigid_body

        if self.env is None:
            observation_space = policies[0].observation_space
        else:
            observation_space = self.env.observation_space

        self._observation_mid = torch.from_numpy(
            (observation_space.low[0] + observation_space.high[0]) / 2
        )
        self._observation_range = torch.from_numpy(
            observation_space.high[0] - observation_space.low[0]
        )

        self._observation_space = observation_space
        flat_observation_space = gym.spaces.Box(
            low=observation_space.low.flatten(),
            high=observation_space.high.flatten(),
        )
        self._flat_state_space = gym.spaces.Box(
            low=-0.5,
            high=0.5,
            shape=flat_observation_space.shape,
            dtype=flat_observation_space.dtype,  # type: ignore
        )

        parent_network_class = networks.dynamics.Dynamics
        parent_network_kwargs = {
            "policies": policies,
            "network_class": network_class,
            "network_kwargs": network_kwargs,
            "state_spaces": [self.flat_state_space] * len(policies),
        }
        super().__init__(
            policies=policies,
            network_class=parent_network_class,
            network_kwargs=parent_network_kwargs,
            state_space=self.state_space,
            action_space=None,
            checkpoint=checkpoint,
            device=device,
        )

    @property
    def env(self) -> Optional[envs.pybullet.TableEnv]:
        return self._env

    @property
    def state_space(self) -> gym.spaces.Box:
        if self._plan_mode:
            return self._observation_space
        else:
            return self._flat_state_space

    @property
    def flat_state_space(self) -> gym.spaces.Box:
        return self._flat_state_space

    def to(self, device: Union[str, torch.device]) -> LatentDynamics:
        """Transfers networks to device."""
        super().to(device)
        self._observation_mid = self._observation_mid.to(self.device)
        self._observation_range = self._observation_range.to(self.device)
        return self

    def train_mode(self) -> None:
        """Switches to train mode."""
        super().train_mode()
        self._plan_mode = False

    def eval_mode(self) -> None:
        """Switches to eval mode."""
        super().eval_mode()
        self._plan_mode = False

    def plan_mode(self) -> None:
        """Switches to plan mode."""
        super().eval_mode()
        self._plan_mode = True

    def encode(
        self,
        observation: torch.Tensor,
        idx_policy: Union[int, torch.Tensor],
        policy_args: Union[np.ndarray, Optional[Dict[str, List[int]]]],
    ) -> torch.Tensor:
        """Encodes the observation into a dynamics state.

        During training, the dynamics state is equivalent to the policy state
        (normalized vector containing state for 3 objects) appended with
        additional object states. During planning, the dynamics state is
        equivalent to the environment observation (unnormalized matrix
        containing state for all objects).

        Args:
            observation: Common observation across all policies.
            idx_policy: Index of executed policy.
            policy_args: Auxiliary policy arguments.

        Returns:
            Encoded latent state vector.
        """
        if self._plan_mode:
            # Return full observation.
            return observation

        assert policy_args is not None
        observation = networks.encoders.TableEnvEncoder.rearrange_observation(
            observation, policy_args, randomize=False
        )

        dynamics_state = self._normalize_state(observation)

        return dynamics_state

    def _normalize_state(self, state: torch.Tensor) -> torch.Tensor:
        # Scale to [-0.5, 0.5].
        state = (state - self._observation_mid) / self._observation_range

        # Flatten state.
        if state.ndim > len(self.state_space.shape):
            state = state.reshape(-1, *self.flat_state_space.shape)
        else:
            state = state.reshape(*self.flat_state_space.shape)

        return state

    def _unnormalize_state(self, state: torch.Tensor) -> torch.Tensor:
        # Unflatten state if planning.
        state = state.reshape(-1, *self.state_space.shape)

        # Scale from [-0.5, 0.5].
        state = state * self._observation_range + self._observation_mid

        return state

    def decode(self, state: torch.Tensor, primitive: envs.Primitive) -> torch.Tensor:
        """Decodes the dynamics state into policy states.

        This is only used during planning, not training, so the input state will
        be the environment state.

        Args:
            state: Full TableEnv observation.
            primitive: Current primitive.

        Returns:
            Decoded observation.
        """
        return self.policies[primitive.idx_policy].encoder.encode(
            state, policy_args=primitive.get_policy_args()
        )

    def _apply_handcrafted_dynamics(
        self,
        state: torch.Tensor,
        action: torch.Tensor,
        predicted_next_state: torch.Tensor,
        primitive: envs.Primitive,
        policy_args: Optional[Dict[str, List[int]]],
    ) -> torch.Tensor:
        """Applies handcrafted dynamics to the state.

        Args:
            state: Current state.
            action: Policy action.
            predicted_next_state: Predicted next state (by network)
            primitive: Current primitive.

        Returns:
            Prediction of next state.
        """
        new_predicted_next_state = predicted_next_state
        primitive_str = str(primitive).lower()
        if "pick" in primitive_str:
            Z_IDX = 2
            new_predicted_next_state = new_predicted_next_state.clone()
            target_object_idx = policy_args["observation_indices"][1]

            new_predicted_next_state[
                ..., target_object_idx, Z_IDX
            ] = ACTION_CONSTRAINTS["max_lift_height"]
            # TODO(klin) the following moves the EE to an awkward position;
            # may need to do quaternion computation for accurate x-y positions
            if "box" in primitive_str:
                new_predicted_next_state[
                    ..., TableEnv.EE_OBSERVATION_IDX, Z_IDX
                ] = ACTION_CONSTRAINTS["max_lift_height"]
                target_object_original_state = state[..., target_object_idx, :]
                new_predicted_next_state[
                    ..., TableEnv.EE_OBSERVATION_IDX, :Z_IDX
                ] = target_object_original_state[..., :Z_IDX]
                new_predicted_next_state[
                    ..., target_object_idx, :Z_IDX
                ] = target_object_original_state[..., :Z_IDX]
        if "place" in primitive_str:
            SRC_OBJ_IDX = 1
            DEST_OBJ_IDX = 2
            new_predicted_next_state = new_predicted_next_state.clone()
            source_object_idx = policy_args["observation_indices"][SRC_OBJ_IDX]
            destination_object_idx = policy_args["observation_indices"][DEST_OBJ_IDX]
            destination_object_state = state[..., destination_object_idx, :]

            if "table" in primitive_str:
                destination_object_surface_offset = 0
            elif "rack" in primitive_str:
                destination_object_surface_offset = Rack.TOP_THICKNESS
            else:
                return new_predicted_next_state

            # hardcoded object heights
            if "box" in primitive_str:
                median_object_height = 0.08
            elif "hook" in primitive_str:
                median_object_height = 0.04
            else:
                return new_predicted_next_state

            new_predicted_next_state[..., source_object_idx, 2] = (
                destination_object_state[..., 2]
                + destination_object_surface_offset
                + median_object_height / 2
            )
        return new_predicted_next_state

    def forward_eval(
        self,
        state: torch.Tensor,
        action: torch.Tensor,
        primitive: envs.Primitive,
        use_handcrafted_dynamics_primitives: Optional[List[str]] = None,
    ) -> torch.Tensor:
        """Predicts the next state for planning.

        During planning, the state is an unnormalized matrix with one row for
        each object. This gets transformed into a normalized policy state vector
        according to the current primitive and fed to the dynamics model. The
        row entries in the state corresponding to the objects involved with the
        primitive are updated according to the dynamics prediction.

        Args:
            state: Current state.
            action: Policy action.
            idx_policy: Index of executed policy.
            policy_args: Auxiliary policy arguments.
            use_handcrafted_dynamics_primitives: List of primitives for
                which to use handcrafted dynamics.

        Returns:
            Prediction of next state.
        """
        env_state = state

        # Env state -> dynamics state.
        policy_args = primitive.get_policy_args()
        assert policy_args is not None
        idx_args = policy_args["observation_indices"]
        dynamics_state = self._normalize_state(env_state[..., idx_args, :])
        
        # Dynamics state -> dynamics state.
        next_dynamics_state = self.forward(
            dynamics_state, action, primitive.idx_policy, policy_args
        )
<<<<<<< HEAD

        # TODO (Chris Agia): WARNING
        # Clipping the dynamics state within [-0.5, 0.5] assumes correct 
        # normalization of the observation. This requires the containment
        # of all object features to within ObjectState.RANGES. If this is
        # true, clipping may reduce compounding dynamics prediction errors.
=======
>>>>>>> 499554aa
        # next_dynamics_state = next_dynamics_state.clamp(-0.5, 0.5)

        # Update env state with new unnormalized observation.
        next_env_state = env_state.clone()
        next_env_state[..., idx_args, :] = self._unnormalize_state(next_dynamics_state)
<<<<<<< HEAD
        if self._rigid_body:
            idx_feats = self.env.static_feature_indices
            next_env_state[..., idx_feats] = env_state[..., idx_feats]
        
        # Set states of non existent objects to 0.
=======
        if use_handcrafted_dynamics_primitives is None:
            use_handcrafted_dynamics_primitives = ["pick", "place"]
        for primitive_name in use_handcrafted_dynamics_primitives:
            if primitive_name in str(primitive).lower():
                next_env_state = self._apply_handcrafted_dynamics(
                    env_state, action, next_env_state, primitive, policy_args
                )
                break

        # set states of non existent objects to 0
>>>>>>> 499554aa
        non_existent_obj_start_idx = policy_args["shuffle_range"][1]
        next_env_state[..., non_existent_obj_start_idx:, :] = 0
        return next_env_state<|MERGE_RESOLUTION|>--- conflicted
+++ resolved
@@ -30,6 +30,7 @@
         network_kwargs: Dict[str, Any],
         env: Optional[envs.pybullet.TableEnv],
         rigid_body: bool = True,
+        hand_crafted: bool = True,
         checkpoint: Optional[Union[str, pathlib.Path]] = None,
         device: str = "auto",
     ):
@@ -41,12 +42,14 @@
             network_kwargs: Kwargs for network class.
             env: TableEnv required for planning (not training).
             rigid_body: Only predict object poses during evaluation.
+            hand_crafted: Support dynamics prediction with some manual settings.
             checkpoint: Dynamics checkpoint.
             device: Torch device.
         """
         self._env = env
         self._plan_mode = False
         self._rigid_body = rigid_body
+        self._hand_crafted = hand_crafted
 
         if self.env is None:
             observation_space = policies[0].observation_space
@@ -222,7 +225,6 @@
         primitive_str = str(primitive).lower()
         if "pick" in primitive_str:
             Z_IDX = 2
-            new_predicted_next_state = new_predicted_next_state.clone()
             target_object_idx = policy_args["observation_indices"][1]
 
             new_predicted_next_state[
@@ -241,10 +243,10 @@
                 new_predicted_next_state[
                     ..., target_object_idx, :Z_IDX
                 ] = target_object_original_state[..., :Z_IDX]
+
         if "place" in primitive_str:
             SRC_OBJ_IDX = 1
             DEST_OBJ_IDX = 2
-            new_predicted_next_state = new_predicted_next_state.clone()
             source_object_idx = policy_args["observation_indices"][SRC_OBJ_IDX]
             destination_object_idx = policy_args["observation_indices"][DEST_OBJ_IDX]
             destination_object_state = state[..., destination_object_idx, :]
@@ -269,6 +271,7 @@
                 + destination_object_surface_offset
                 + median_object_height / 2
             )
+
         return new_predicted_next_state
 
     def forward_eval(
@@ -276,7 +279,7 @@
         state: torch.Tensor,
         action: torch.Tensor,
         primitive: envs.Primitive,
-        use_handcrafted_dynamics_primitives: Optional[List[str]] = None,
+        use_handcrafted_dynamics_primitives: List[str] = ["pick", "place"],
     ) -> torch.Tensor:
         """Predicts the next state for planning.
 
@@ -309,38 +312,34 @@
         next_dynamics_state = self.forward(
             dynamics_state, action, primitive.idx_policy, policy_args
         )
-<<<<<<< HEAD
 
         # TODO (Chris Agia): WARNING
         # Clipping the dynamics state within [-0.5, 0.5] assumes correct 
         # normalization of the observation. This requires the containment
         # of all object features to within ObjectState.RANGES. If this is
         # true, clipping may reduce compounding dynamics prediction errors.
-=======
->>>>>>> 499554aa
         # next_dynamics_state = next_dynamics_state.clamp(-0.5, 0.5)
 
         # Update env state with new unnormalized observation.
         next_env_state = env_state.clone()
         next_env_state[..., idx_args, :] = self._unnormalize_state(next_dynamics_state)
-<<<<<<< HEAD
+        
+        # Keep object shape features consistent across time.
         if self._rigid_body:
             idx_feats = self.env.static_feature_indices
             next_env_state[..., idx_feats] = env_state[..., idx_feats]
+
+        # Apply hand-crafted touch-ups to dynamics.
+        if self._hand_crafted:
+            idx_feats = self.env.dynamic_feature_indices            
+            for primitive_name in use_handcrafted_dynamics_primitives:
+                if primitive_name in str(primitive).lower():
+                    next_env_state[..., idx_feats] = self._apply_handcrafted_dynamics(
+                        env_state.clone(), action, next_env_state.clone(), primitive, policy_args
+                    )[..., idx_feats]
+                    break
         
         # Set states of non existent objects to 0.
-=======
-        if use_handcrafted_dynamics_primitives is None:
-            use_handcrafted_dynamics_primitives = ["pick", "place"]
-        for primitive_name in use_handcrafted_dynamics_primitives:
-            if primitive_name in str(primitive).lower():
-                next_env_state = self._apply_handcrafted_dynamics(
-                    env_state, action, next_env_state, primitive, policy_args
-                )
-                break
-
-        # set states of non existent objects to 0
->>>>>>> 499554aa
         non_existent_obj_start_idx = policy_args["shuffle_range"][1]
         next_env_state[..., non_existent_obj_start_idx:, :] = 0
         return next_env_state