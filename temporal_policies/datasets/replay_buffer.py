#!/usr/bin/env python3

import datetime
import enum
import functools
import pathlib
<<<<<<< HEAD
from typing import Generator, Optional, Sequence, TypedDict, Union
=======
from typing import Generator, Generic, Optional, Sequence, Union
try:
    from typing import TypedDict
except:
    from typing_extensions import TypedDict
>>>>>>> da59c91f

import gym
import numpy as np
import torch
import tqdm

from temporal_policies.utils import nest, spaces
from temporal_policies.utils.typing import Batch


class StorageBatch(TypedDict):
    observation: np.ndarray
    action: np.ndarray
    reward: np.ndarray
    discount: np.ndarray
    done: np.ndarray


class ReplayBuffer(torch.utils.data.IterableDataset):
    """Replay buffer class."""

    class SampleStrategy(enum.Enum):
        """Replay buffer sample strategy."""

        UNIFORM = 0  # Uniform random sampling.
        SEQUENTIAL = 1  # Deterministic sequential order.

    def __init__(
        self,
        observation_space: gym.spaces.Box,
        action_space: gym.spaces.Box,
        path: Optional[Union[str, pathlib.Path]] = None,
        capacity: int = 100000,
        batch_size: Optional[int] = None,
        sample_strategy: Union[str, SampleStrategy] = "uniform",
        nstep: int = 1,
        save_frequency: Optional[int] = None,
    ):
        """Stores the configuration parameters for the replay buffer.

        The actual buffers will be constructed upon calling
        `ReplayBuffer.__iter__() or `ReplayBuffer.initialize()`.

        Args:
            observation_space: Observation space.
            action_space: Action space.
            path: Optional location of replay buffer on disk.
            capacity: Replay buffer capacity.
            batch_size: Sample batch size.
            sample_strategy: Sample strategy.
            nstep: Number of steps between sample and next observation.
            save_frequency: Frequency of optional automatic saving to disk.
        """
        self._observation_space = observation_space
        self._action_space = action_space
        self._capacity = capacity

        self._batch_size = batch_size
        self._sample_strategy = (
            ReplayBuffer.SampleStrategy[sample_strategy.upper()]
            if isinstance(sample_strategy, str)
            else sample_strategy
        )
        self._nstep = nstep

        self._path = None if path is None else pathlib.Path(path)
        if save_frequency is not None and save_frequency <= 0:
            save_frequency = None
        self._save_frequency = save_frequency

        # if self.path is not None and self.path.exists():
        #     if num_load_entries is None:
        #         num_load_entries = capacity
        #     if num_load_entries > 0:
        #         # TODO: Support multiple workers.
        #         self.initialize()
        #         self.load(self.path, num_load_entries)

    @property
    def observation_space(self) -> gym.spaces.Box:
        """Batch observation space."""
        return self._observation_space

    @property
    def action_space(self) -> gym.spaces.Box:
        """Batch action space."""
        return self._action_space

    @property
    def capacity(self) -> int:
        """Replay buffer capacity."""
        return self._capacity

    def __len__(self) -> int:
        """Number of entries added to the replay buffer."""
        return self._worker_idx

    @property
    def batch_size(self) -> Optional[int]:
        """Sample batch size."""
        return self._batch_size

    @property
    def sample_strategy(self) -> SampleStrategy:
        """Sample strategy."""
        return self._sample_strategy

    @property
    def nstep(self) -> int:
        """Number of steps between sample and next observation."""
        return self._nstep

    @property
    def path(self) -> Optional[pathlib.Path]:
        """Location of replay buffer on disk."""
        return self._path

    @path.setter
    def path(self, path: Union[str, pathlib.Path]) -> None:
        """Sets the location fo replay buffer on disk."""
        self._path = pathlib.Path(path)

    @property
    def save_frequency(self) -> Optional[int]:
        """Frequency of automatic saving to disk."""
        return self._save_frequency

    @property
    def num_workers(self) -> int:
        """Number of parallel data workers."""
        worker_info = torch.utils.data.get_worker_info()
        return 1 if worker_info is None else worker_info.num_workers

    @property
    def worker_id(self) -> int:
        """Current worker id."""
        worker_info = torch.utils.data.get_worker_info()
        return 0 if worker_info is None else worker_info.id

    @property
    def worker_capacity(self) -> int:
        """Current worker capacity."""
        try:
            return self._worker_capacity
        except AttributeError:
            raise RuntimeError("Need to run ReplayBuffer.initialize() first.")

    @property
    def worker_buffers(self):
        """Current worker buffers."""
        try:
            return self._worker_buffers
        except AttributeError:
            raise RuntimeError("Need to run ReplayBuffer.initialize() first.")

    def initialize(self) -> None:
        """Initializes the worker buffers."""

        # Set up only once.
        if hasattr(self, "_worker_buffers"):
            return

        # TODO: Need to think about how to load data among multiple workers when
        # multiple policies are being trained.
        if self.num_workers != 1:
            raise NotImplementedError("Multiple workers not supported yet.")

        self._worker_capacity = self.capacity // self.num_workers
        self._worker_buffers = self.create_default_batch(self.worker_capacity)
        self._worker_valid_samples = np.zeros(self.worker_capacity, dtype=bool)
        self._worker_size = 0
        self._worker_idx = 0
        self._worker_idx_checkpoint = 0

    def create_default_batch(self, size: int) -> StorageBatch:
        """Creates a batch of the specified size with default values.

        Args:
            size: Batch size.

        Returns:
            Batch dict with observation, action, reward, discount, done fields.
        """
        return {
            "observation": spaces.null(self.observation_space, size),
            "action": spaces.null(self.action_space, size),
            "reward": np.full(size, float("nan"), dtype=np.float32),
            "discount": np.full(size, float("nan"), dtype=np.float32),
            "done": np.zeros(size, dtype=bool),
        }

    def add(
        self,
        observation: Optional[np.ndarray] = None,
        action: Optional[np.ndarray] = None,
        reward: Optional[Union[np.ndarray, float]] = None,
        next_observation: Optional[np.ndarray] = None,
        discount: Optional[Union[np.ndarray, float]] = None,
        done: Optional[Union[np.ndarray, bool]] = None,
        batch: Optional[StorageBatch] = None,
        max_entries: Optional[int] = None,
    ) -> int:
        """Adds an experience tuple to the replay buffer.

        The experience can either be a single initial `observation`, a 5-tuple
        (`action`, `reward`, `next_observation`, `discount`, `done`), or a
        `batch` dict from buffer storage.

        The inputs can be single entries or batches.

        Args:
            observation: Initial observation.
            action: Action.
            reward: Reward.
            next_observation: Next observation.
            discount: Discount factor.
            done: Whether episode is done.
            batch: Batch dict. Useful for loading from disk.
            max_entries: Limit the number of entries to add.

        Returns:
            Number of entries added.
        """
        if sum(arg is not None for arg in (observation, next_observation, batch)) != 1:
            raise ValueError(
                "Only one of observation, next_observation, or batch can be specified."
            )
        if not (
            (action is None)
            == (reward is None)
            == (next_observation is None)
            == (discount is None)
            == (done is None)
        ):
            raise ValueError(
                "(action, reward, next_observation, discount, done) need to be set together."
            )

        # Prepare batch.
        if observation is not None:
            dim_observation = next(nest.structure_iterator(observation)).shape
            dim_observation_space = next(
                nest.structure_iterator(self.worker_buffers["observation"])
            )
            if len(dim_observation) == len(dim_observation_space):
                batch_size = dim_observation[0]
            else:
                batch_size = 1

            batch = self.create_default_batch(batch_size)
            batch["observation"] = observation
        elif batch is None:
            assert next_observation is not None
            assert action is not None
            assert reward is not None
            assert discount is not None
            assert done is not None
            batch = {
                "observation": next_observation,
                "action": action,
                "reward": reward,  # type: ignore
                "discount": discount,  # type: ignore
                "done": done,  # type: ignore
            }

        # Insert batch and advance indices.
        idx_start = self._worker_idx
        num_added_structure = nest.map_structure(
            functools.partial(_wrap_insert, idx=idx_start, max_entries=max_entries),
            self.worker_buffers,
            batch,
            atom_type=np.ndarray,
        )
        num_added = next(nest.structure_iterator(num_added_structure, atom_type=int))
        idx_stop = idx_start + num_added

        self._worker_idx = idx_stop
        self._worker_size = min(self.worker_capacity, idx_stop)

        # Compute valid samples.
        idx_batch = slice(max(0, idx_start - self.nstep), idx_stop)
        batch_done = _wrap_get(self.worker_buffers["done"], idx_batch)
        batch_discount = _wrap_get(self.worker_buffers["discount"], idx_batch)
        batch_valid = np.zeros_like(batch_done)

        # Ensure steps [t, t + nstep) are valid, non-terminal steps.
        batch_valid[:-1] = ~batch_done[:-1] & ~np.isnan(batch_discount[1:])
        for i in range(1, self.nstep):
            j = i + 1
            batch_valid[:-j] &= batch_done[i:-1] & ~np.isnan(batch_discount[j:])
        _wrap_insert(self._worker_valid_samples, batch_valid, idx_batch.start)

        # Save checkpoint.
        if (isinstance(done, bool) and done) or (
            isinstance(done, np.ndarray) and np.any(done)
        ):
            len_checkpoint = self._worker_idx - self._worker_idx_checkpoint
            if (
                self.save_frequency is not None
                and len_checkpoint >= self.save_frequency
            ):
                self.save()

        return num_added

    def sample(
        self,
        sample_strategy: Optional[SampleStrategy] = None,
        batch_size: Optional[int] = None,
    ) -> Optional[Batch]:
        """Samples a batch from the replay buffer.

        Args:
            sample_strategy: Optional sample strategy.
            batch_size: Optional batch size. Otherwise uses default batch size.

        Returns:
            Sample batch.
        """
        if sample_strategy is None:
            sample_strategy = self.sample_strategy
        if batch_size is None:
            batch_size = self.batch_size

        # Get sample indices.
        len_buffer = self._worker_size
        valid_samples = self._worker_valid_samples[:len_buffer]
        if sample_strategy == ReplayBuffer.SampleStrategy.SEQUENTIAL:
            idx_start = self._idx_deterministic
            num_entries = min(
                1 if batch_size is None else batch_size, len_buffer - idx_start
            )
            if num_entries <= 0:
                return None
            self._idx_deterministic += num_entries

            valid_indices = np.nonzero(valid_samples[idx_start:])[0][:num_entries]
            valid_indices[:num_entries]
            if len(valid_indices) == 0:
                return None
            elif batch_size is None:
                valid_indices = valid_indices[0]
            idx_sample = valid_indices + idx_start
        else:
            valid_indices = np.nonzero(valid_samples)[0]
            if len(valid_indices) == 0:
                return None
            idx_sample = np.random.choice(valid_indices, size=batch_size)

        # Assemble sample dict.
        observation = nest.map_structure(
            functools.partial(_wrap_get, idx=idx_sample),
            self.worker_buffers["observation"],
            atom_type=np.ndarray,
        )
        next_observation = nest.map_structure(
            functools.partial(_wrap_get, idx=idx_sample + self.nstep),
            self.worker_buffers["observation"],
            atom_type=np.ndarray,
        )
        action = nest.map_structure(
            functools.partial(_wrap_get, idx=idx_sample + 1),
            self.worker_buffers["action"],
            atom_type=np.ndarray,
        )
        reward = np.zeros_like(self.worker_buffers["reward"][idx_sample])
        discount = np.ones_like(self.worker_buffers["discount"][idx_sample])
        for i in range(1, 1 + self.nstep):
            idx_sample_i = (idx_sample + i) % self._worker_size
            reward += discount * self.worker_buffers["reward"][idx_sample_i]
            discount *= self.worker_buffers["discount"][idx_sample_i]

        return Batch(
            observation=observation,
            action=action,
            reward=reward,
            next_observation=next_observation,
            discount=discount,
        )

    def load(
        self, path: Optional[pathlib.Path] = None, max_entries: Optional[int] = None
    ) -> int:
        """Loads replay buffer checkpoints from disk.

        Args:
            path: Location of checkpoints.
            max_entries: Maximum number of entries to load.

        Returns:
            Number of entries loaded.
        """
        if path is None:
            path = self.path
        if path is None:
            return 0

        # TODO: Can't be initialized unless this is already a worker thread.
        self.initialize()

        num_loaded = 0
        checkpoint_paths = sorted(
            path.iterdir(), key=lambda f: tuple(map(int, f.stem.split("_")[:-1]))
        )
        pbar = tqdm.tqdm(checkpoint_paths, desc=f"Load {path}", dynamic_ncols=True)
        for checkpoint_path in pbar:
            with open(checkpoint_path, "rb") as f:
                checkpoint: StorageBatch = dict(np.load(f))  # type: ignore
            num_added = self.add(batch=checkpoint, max_entries=max_entries)
            num_loaded += num_added

            if max_entries is not None:
                max_entries -= num_added
                if max_entries <= 0:
                    break

        return num_loaded

    def save(self, path: Optional[pathlib.Path] = None) -> int:
        """Saves a replay buffer checkpoint to disk.

        The checkpoint filename is saved as
        "{timestamp}_{worker_id}_{checkpoint_size}.npz".

        Args:
            path: Location of checkpoints.

        Returns:
            Number of entries saved.
        """
        if path is None:
            path = self.path
        if path is None:
            return 0

        idx_start = self._worker_idx_checkpoint
        idx_stop = self._worker_idx
        if idx_stop < idx_start:
            idx_stop += self.worker_capacity
        checkpoint = self[idx_start:idx_stop]
        len_checkpoint = idx_stop - idx_start

        path.mkdir(parents=True, exist_ok=True)
        timestamp = datetime.datetime.now().strftime("%Y%m%d_%H%M%S_%f")
        checkpoint_name = f"{timestamp}_{self.worker_id}_{len_checkpoint}"
        with open(path / f"{checkpoint_name}.npz", "wb") as f:
            np.savez_compressed(f, **checkpoint)

        self._worker_idx_checkpoint = idx_stop

        return len_checkpoint

    def __getitem__(self, idx: Union[int, slice, Sequence[int]]):
        """Gets the given entries from the buffers.

        Args:
            idx: Numpy-style indices.

        Returns:
            Buffer slices. May be mutable views of the original buffers or
            temporary copies.
        """
        is_invalid = False
        if isinstance(idx, int):
            is_invalid = idx >= self._worker_idx
        elif isinstance(idx, slice):
            is_invalid = idx.start is not None and idx.start >= self._worker_idx
            if idx.stop is not None and idx.stop > self._worker_idx:
                idx = slice(idx.start, self._worker_idx, idx.step)
        else:
            is_invalid = any(i >= self._worker_idx for i in idx)
        if is_invalid:
            raise ValueError(f"Cannot index beyond {self._worker_idx}: idx={idx}.")

        return nest.map_structure(
            functools.partial(_wrap_get, idx=idx),
            self.worker_buffers,
            atom_type=np.ndarray,
        )

    def __iter__(self) -> Generator[Batch, None, None]:
        """Iterates over the replay buffer."""
        self.initialize()

        if self.sample_strategy == ReplayBuffer.SampleStrategy.SEQUENTIAL:
            self._idx_deterministic = 0

        while True:
            sample = self.sample()
            if sample is None:
                return
            yield sample


def _wrap_insert(
    dest: np.ndarray,
    src: Union[np.ndarray, int, float, bool],
    idx: int,
    max_entries: Optional[int] = None,
) -> int:
    """Inserts entries into the destination buffer with wrapping indices.

    Args:
        dest: Destination buffer.
        src: Source entry or batch.
        idx: Index in destination buffer to start inserting.
        max_entries: Optional maximum number of entries to insert.

    Returns:
        Number of entries added.
    """
    len_buffer = len(dest)
    idx_start = idx % len_buffer
    if isinstance(src, np.ndarray) and src.ndim == dest.ndim:
        num_entries = len(src) if max_entries is None else min(max_entries, len(src))
        idx_stop = idx_start + num_entries
        idx_split = min(len_buffer, idx_stop)
        num_added = idx_split - idx_start
        dest[idx_start:idx_split] = src[:num_added]

        if idx_split != idx_stop:
            new_max_entries = None if max_entries is None else max_entries - num_added
            return num_added + _wrap_insert(dest, src[num_added:], 0, new_max_entries)
    else:
        dest[idx_start] = src
        num_added = 1

    return num_added


def _wrap_get(
    buffer: np.ndarray,
    idx: Union[int, slice, Sequence[int]],
) -> np.ndarray:
    """Gets entries from the buffer with wrapping indices.

    Args:
        buffer: Buffer.
        idx: Numpy-style indices.

    Returns:
        Buffer slices. May be mutable views of the original buffers or temporary
        copies.
    """
    len_buffer = len(buffer)
    if isinstance(idx, int):
        return buffer[idx % len_buffer]

    if not isinstance(idx, slice):
        idx = [i % len_buffer for i in idx]
        return buffer[idx]

    # Compute number of desired entries.
    idx_start = 0 if idx.start is None else idx.start
    idx_stop = len_buffer if idx.stop is None else idx.stop
    num_entries = min(len_buffer, idx_stop - idx_start)
    if num_entries < 0:
        raise ValueError(f"Invalid slice {idx}.")

    # Wrap idx_start to range [0, len_buffer).
    idx_start = idx_start % len_buffer
    idx_stop = idx_start + num_entries
    idx_step = idx.step

    if idx_stop > len_buffer:
        len_wrap = num_entries - (len_buffer - idx_start)
        wrapped_buffer = np.concatenate(
            (buffer[idx_start:len_buffer], buffer[:len_wrap]), axis=0
        )
        return wrapped_buffer[::idx_step]
    else:
        return buffer[idx_start:idx_stop:idx_step]


if __name__ == "__main__":
    # Simple tests.
    observation_space = gym.spaces.Box(low=np.full(2, 0), high=np.full(2, 1))
    action_space = gym.spaces.Box(low=0, high=1, shape=(1,))
    replay_buffer = ReplayBuffer(
        observation_space, action_space, capacity=5, batch_size=4
    )

    replay_buffer.initialize()
    print(replay_buffer.worker_buffers)
    print("SAMPLE", replay_buffer.sample())

    for i in range(3):
        v = 0.2 * i
        replay_buffer.add(observation=np.full(2, v))
        print("")
        print(replay_buffer.worker_buffers)
        print("SAMPLE", replay_buffer.sample())

        replay_buffer.add(
            next_observation=np.full(2, v + 0.1),
            action=np.full(1, v + 0.1),
            reward=v,
            discount=0.99,
            done=True,
        )
        print("")
        print(replay_buffer.worker_buffers)
        print("SAMPLE", replay_buffer.sample())

    for i, batch in enumerate(replay_buffer):
        if i > 2:
            break
        print("BATCH", batch)
        print("")
    # print("SAMPLE", replay_buffer.sample())<|MERGE_RESOLUTION|>--- conflicted
+++ resolved
@@ -1,18 +1,16 @@
 #!/usr/bin/env python3
+
 
 import datetime
 import enum
 import functools
 import pathlib
-<<<<<<< HEAD
-from typing import Generator, Optional, Sequence, TypedDict, Union
-=======
-from typing import Generator, Generic, Optional, Sequence, Union
+from typing import Generator, Optional, Sequence, Union
+
 try:
     from typing import TypedDict
-except:
+except ModuleNotFoundError:
     from typing_extensions import TypedDict
->>>>>>> da59c91f
 
 import gym
 import numpy as np
