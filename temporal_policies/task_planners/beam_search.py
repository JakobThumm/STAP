from functools import cached_property
import pathlib
from typing import Any, Callable, Dict, List, Optional, Tuple, Union
import numpy as np

from termcolor import colored
from configs.base_config import LMConfig
from scripts.eval.eval_saycan import format_saycan_scoring_table
from temporal_policies.envs.pybullet.table.objects import Object
from torch import Tensor

# helm should be optional
from helm.common.authentication import Authentication
import tabulate

tabulate.PRESERVE_WHITESPACE = True
from tabulate import tabulate

from temporal_policies import envs, planners
from temporal_policies.envs.base import Primitive
from temporal_policies.task_planners.lm_utils import (
    save_lm_cache,
)
from temporal_policies.envs.pybullet.table import predicates, primitives

from temporal_policies.evaluation.utils import (
    get_object_relationships,
    instantiate_task_plan_primitives,
    is_satisfy_goal_props,
)
from temporal_policies.task_planners.task_plans import (
    get_action_scores_from_lm,
    get_next_actions_from_lm,
)
<<<<<<< HEAD
=======

from temporal_policies import agents, envs, planners
>>>>>>> 499554aa


class Node:
    def __init__(
        self,
        parent: Optional["Node"] = None,
        action_primitive: Optional[Primitive] = None,
        geometric_state: Optional[np.ndarray] = None,
        motion_planner: Optional[planners.Planner] = None,
        env: Optional[envs.Env] = None,
        available_predicates: Optional[List[predicates.Predicate]] = None,
    ):
        self.action_primitive = action_primitive
        self.parent = parent
        self._geometric_state = geometric_state
        self._motion_planner = motion_planner
        self._env = env
        self._available_predicates = available_predicates
        self._action_sequence_score: Optional[float] = None

    @property
    def env(self) -> envs.Env:
        if self.parent is None:
            return self._env
        return self.parent.env

    @property
    def available_predicates(self) -> List[predicates.Predicate]:
        if self.parent is None:
            return self._available_predicates
        return self.parent.available_predicates

    @property
    def motion_planner(self) -> planners.Planner:
        if self.parent is None:
            return self._motion_planner
        return self.parent.motion_planner

    @property
    def sequence_length(self):
        if self.parent is None:
            return 1
        return self.parent.sequence_length + 1

    @property
    def action_sequence_score_lm(self):
        if self._action_sequence_score_lm is None:
            raise ValueError("action_sequence_score_lm not set")
        return self._action_sequence_score_lm

    @action_sequence_score_lm.setter
    def action_sequence_score_lm(self, value: float):
        self._action_sequence_score_lm = value

    @property
    def action_sequence_q_product_post_optimization(self):
        return self.motion_plan_post_optimization.values.prod()

    @property
    def last_action_q_value_post_optimization(self):
        return self.motion_plan_post_optimization.values[-1]

    @property
    def root_node_geometric_state(self) -> np.ndarray:
        if self.parent is None:
            return self._geometric_state
        return self.parent.root_node_geometric_state

    @property
    def root_node_object_relationships(self) -> List[str]:
        assert (
            self.parent is None
        ), "root_node_object_relationships only defined for root node"
        # parse the initial state to get the object relationships
        return get_object_relationships(
            self.root_node_geometric_state,
            self.env.prop_testing_objs,
            self.available_predicates,
            use_hand_state=False,
        )

    @property
    def beam(self) -> List["Node"]:
        """List of nodes in the beam; used for recording and visualization purposes"""
        return self._beam

    @beam.setter
    def beam(self, value: List["Node"]):
        self._beam = value

    @property
    def custom_recording_text(self) -> str:
        """Custom text to be printed during beam search"""
        if not hasattr(self, "_custom_recording_text"):
            return ""
        return self._custom_recording_text

    @custom_recording_text.setter
    def custom_recording_text(self, value: str):
        self._custom_recording_text = value

    @cached_property
    def custom_recording_text_sequence(self) -> List[str]:
        """Custom text to be printed during beam search"""
        if self.parent is None:
<<<<<<< HEAD
            return action_sequence_lst
        action_sequence_lst.extend(self.parent.action_sequence)
        return action_sequence_lst


def expand_node(current_node: Node) -> List[Node]:
    new_nodes: List[Node] = []
    # another way is to first
    # current node should store the current object relationships I think?
    # mayhbe each node should contain the env??
    # or, have a little object inside the node that stores info required to
    # compute the next node?
    actions, lm_cache = get_next_actions_from_lm(
        current_node.instruction,
        goal,
        objects,
        object_relationships,
        all_prior_object_relationships,
        all_executed_actions,
    )  # could wrap this function in the 'expand_node' function for abstractions ...
    # save lm_cache, actions is List[str]
    # get the primitives from the actions list

    env_lst = [env] * len(actions)
    potential_actions: List[table_primitives.Primitive] = [
        env.get_primitive_info(action, env) for (action, env) in zip(actions, env_lst)
    ]

    new_nodes = []
    for potential_action in potential_actions:
        new_node = Node(node, potential_action)
        new_nodes.append(new_node)

    # optimize the Q values here using CEM

    # potentially prune off completely infeasible actions first, so we don't need to score as meany
    return new_nodes


def beam_search(
    start_node: Node,
    expand_function,
    expand_optimized_function,
    success_checker_fn: Callable,
    beam_size: int = 3,
    max_depth: int = 8,
):
    """
    :param start_node: Node to start the search from
    """
    beam: List[Node] = [start_node]

    # Iterate over the depths
    for depth in range(max_depth + 1):
        # Initialize the next beam
        next_beam: List[Node] = []

        # Iterate over the nodes in the current beam
        for node in beam:
            # If the depth is less than the maximum depth, use the discrete expansion function
            if node.depth < max_depth:
                # Expand the node to generate new nodes
                new_nodes = expand_node(node)
                # get new nodes by taking current node and getting the top K actions LM generated
                # Add the new nodes to the next beam
                next_beam.extend(new_nodes)

        # extract the full action sequences for each node in next_beam and then score them
        action_sequences = [node.action_sequence for node in next_beam]
        # TODO(klin)
        action_sequence_lm_scores = get_action_sequence_scores_from_lm(instruction)
=======
            return []
        return self.parent.custom_recording_text_sequence + [self.custom_recording_text]

    @property
    def action_skeleton_as_strings(self) -> Optional[List[str]]:
        if self.action_primitive is None:
            return []
        action_skeleton_lst: List[str] = self.parent.action_skeleton_as_strings
        action_skeleton_lst.append(str(self.action_primitive).lower())
        return action_skeleton_lst

    @property
    def action_skeleton_as_primitives(self) -> List[primitives.Primitive]:
        if self.action_primitive is None:
            return []
        action_skeleton_lst: List[str] = self.parent.action_skeleton_as_primitives
        action_skeleton_lst.append(self.action_primitive)
        return action_skeleton_lst

    @cached_property
    def motion_plan_post_optimization(self) -> planners.PlanningResult:
        """Full motion plan after optimization"""
        return self.motion_planner.plan(
            self.root_node_geometric_state,
            instantiate_task_plan_primitives(self.action_skeleton_as_strings, self.env),
        )

    @cached_property
    def object_relationships_sequence_post_optimization(self) -> List[List[str]]:
        """All object relationships in the sequence of actions after optimization"""
        # for each state in the motion plan, get the object relationships
        object_relationships_sequence: List[List[str]] = []
        for state in self.motion_plan_post_optimization.states:
            object_relationships = get_object_relationships(
                state,
                self.env.prop_testing_objs,
                self.available_predicates,
                use_hand_state=False,
            )
            object_relationships_sequence.append(
                [str(obj_rel) for obj_rel in object_relationships]
            )
        return object_relationships_sequence

    @property
    def potential_actions_from_lm(self) -> List[str]:
        """Next possible actions (according to the language model)"""
        if self._potential_actions_from_lm is None:
            raise ValueError("Potential actions from LM not set")
        return self._potential_actions_from_lm

    @potential_actions_from_lm.setter
    def potential_actions_from_lm(self, potential_actions: List[str]):
        self._potential_actions_from_lm = potential_actions


class SearchProblem:
    def __init__(self) -> None:
        pass

    def is_end(self, node: Node) -> bool:
        raise NotImplementedError

    def get_successors(self, node: Node) -> List[Node]:
        raise NotImplementedError

    def get_node_scores(self, nodes: List[Node]) -> List[float]:
        raise NotImplementedError


class BeamSearchProblem(SearchProblem):
    def __init__(
        self,
        instruction: str,
        goal_props: List[str],
        initial_geometric_state: Tensor,
        planner: planners.Planner,
        env: envs.Env,
        available_predicates: List[str],
        prop_testing_objs: List[Object],
        goal_props_callable: Callable[[List[str]], bool],
        pddl_domain_file: str,
        pddl_problem_file: str,
        examples: List[Dict[str, Any]],
        lm_cfg: LMConfig,
        auth: Optional[Authentication] = None,
        lm_cache: Optional[Dict[str, str]] = None,
        lm_cache_file: Optional[str] = None,
    ):
        # TODO(klin) remove when instruction is inside env
        self.instruction: str = instruction
        self.goal_props: List[str] = goal_props
        self.planner: planners.Planner = planner
        self.env = env
        self.available_predicates = available_predicates  # TODO(klin)
        self.prop_testing_objs = (
            prop_testing_objs  # TODO(klin): potential refactor to be in env
        )
        self.env.prop_testing_objs = prop_testing_objs
        self.goal_props_callable = goal_props_callable
        self.pddl_domain_file = pddl_domain_file  # TODO(klin); this is used for testing task plans' feasibility
        self.pddl_problem_file = pddl_problem_file
        # these belong in some LM object
        self.examples = examples
        self.lm_cfg = lm_cfg
        self.auth = auth
        self.lm_cache = lm_cache
        self.lm_cache_file = lm_cache_file

        # though maybe this can be hardcoded
        # since it differs for each type of LM call
        # self.custom_in_context_example_robot_prompt,
        # self.custom_in_context_example_robot_format,
        # self.custom_robot_prompt,
        # self.custom_robot_action_skeleton_format,

        self.start_node = Node(
            geometric_state=initial_geometric_state,
            motion_planner=planner,
            env=env,
            available_predicates=available_predicates,
        )
>>>>>>> 499554aa

    def is_end(self, node: Node) -> bool:
        """Returns True if the node is a goal state."""
        print(
            colored(
                f"is_end: {node.action_skeleton_as_strings}",
                "light_yellow",
            )
        )
        print(f"Action skeleton values: {node.motion_plan_post_optimization.values}")
        print(
            f"Object relationships: {node.object_relationships_sequence_post_optimization[-1]}"
        )
        if is_satisfy_goal_props(
            self.goal_props_callable,
            self.prop_testing_objs,
            node.motion_plan_post_optimization.states[-1],
            use_hand_state=False,
        ):
            print(colored(f"Success: {node.action_skeleton_as_strings}", "green"))
            # object relationships
            print(
                f"Object relationships: {node.object_relationships_sequence_post_optimization[-1]}"
            )
            return True
        return False

    def get_node_scores(self, nodes: List[Node]) -> List[float]:
        """
        For a given list of nodes, returns a list of scores
        where score = LM score * value function score.
        """
        best_values = [
            node.action_sequence_q_product_post_optimization for node in nodes
        ]

        # extract the full action sequences for each node in beam and then score them
        action_skeletons = [node.action_skeleton_as_strings for node in nodes]
        # the first N - 1 actions in the action sequence should be the same for all nodes
        # valid implementation of the assert
        for action_skeleton in action_skeletons[1:]:
            assert (
                action_skeletons[0][:-1] == action_skeleton[:-1]
            ), "Action skeletons are not all the same except for the last action"

        # object relationships from state sequence (includes shouldn't include "prior" object relationship
        # only include predicted object relationships

        # TODO(klin): skip scoring some of the action sequences if we know the Q product is below some threshold
        # TODO(klin): format this function so that it makes sense
        # what data does action (sequence) scoring need and what data does action (sequence) generation need?
        # both need everything so far: the main difference is formatting (with some model selection quirks)
        # with beam search, we can also include the final observation after the action being considered in the prompt
        potential_actions_str = [str(node.action_primitive).lower() for node in nodes]
        lm_action_scores, lm_cache = get_action_scores_from_lm(
            self.instruction,
            potential_actions_str,
            self.goal_props,
            list(self.env.objects.keys()),
            nodes[0].object_relationships_sequence_post_optimization[-1][:-1]
            if nodes[0].parent is not None
            else nodes[0].root_node_object_relationships,
            nodes[0].object_relationships_sequence_post_optimization[:-1]
            if nodes[0].parent is not None
            else [nodes[0].root_node_object_relationships],
            action_skeletons[0][:-1],
            self.pddl_domain_file,
            self.pddl_problem_file,
            examples=self.examples,
            lm_cfg=self.lm_cfg,
            auth=self.auth,
            lm_cache=self.lm_cache,
            lm_cache_file=self.lm_cache_file,
        )
        self.lm_cache = lm_cache
        save_lm_cache(pathlib.Path(self.lm_cache_file), lm_cache)

        for i in range(len(nodes)):
            nodes[i].action_sequence_score_lm = lm_action_scores[i]

        return [best_values[i] * lm_action_scores[i] for i in range(len(nodes))]

    def get_successors(self, node: Node, num_successors: int = 5) -> List[Node]:
        """Returns num_successors successors of a given node."""
        new_nodes: List[Node] = []
        # TODO(klin) should be able to configure custom things
        self.lm_cfg.engine = "text-davinci-003"
        self.lm_cfg.echo = False
        actions, lm_cache = get_next_actions_from_lm(
            self.instruction,
            self.goal_props,
            list(self.env.objects.keys()),
            node.object_relationships_sequence_post_optimization[-1]
            if node.parent is not None
            else node.root_node_object_relationships,
            node.object_relationships_sequence_post_optimization
            if node.parent is not None
            else [node.root_node_object_relationships],
            node.action_skeleton_as_strings,
            self.pddl_domain_file,
            self.pddl_problem_file,
            examples=self.examples,
            custom_in_context_example_robot_prompt="Top robot action sequence: ",
            custom_in_context_example_robot_format="python_list",
            custom_robot_prompt=f"Top {num_successors} next actions (python list): ",
            custom_robot_action_sequence_format="python_list",
            lm_cfg=self.lm_cfg,
            auth=self.auth,
            lm_cache=self.lm_cache,
        )
        self.lm_cache = lm_cache
        self.lm_cfg.echo = True
        self.lm_cfg.engine = "code-davinci-002"
        save_lm_cache(pathlib.Path(self.lm_cache_file), lm_cache)

        env_lst = [self.env] * len(actions)
        potential_action_primitives: List[primitives.Primitive] = [
            env.get_primitive_info(action, env)
            for (action, env) in zip(actions, env_lst)
        ]

        new_nodes = []
        for action_primitive in potential_action_primitives:
            new_node = Node(
                parent=node,
                action_primitive=action_primitive,
            )
            new_nodes.append(new_node)

        return new_nodes


class BeamSearchAlgorithm:
    def __init__(
        self,
        max_beam_size: int = 4,
        max_depth: int = 9,
        num_successors_per_node: int = 4,
        verbose: bool = False,
    ):
        assert max_beam_size == 1, "Current prompts only work with beam size 1"
        self.verbose = verbose
        self.max_beam_size = max_beam_size
        self.max_depth = max_depth
        self.num_successors_per_node = num_successors_per_node

    def filter_beam(self, beam: List, scores: List[float], max_beam_size: int) -> List:
        # sort beam according to scores: descending order
        beam = [x for _, x in sorted(zip(scores, beam), key=lambda pair: -pair[0])]

        # Trim the next beam to the specified width
        beam = beam[:max_beam_size]
        return beam

    def solve(
        self,
        problem: BeamSearchProblem,
        visualize: bool = False,
        visualize_path: str = None,
    ) -> List[Node]:
        """
        Solves a given problem using beam search.
        """
        beam: List[Node] = [problem.start_node]

        # Iterate over the depths
        for search_depth in range(self.max_depth + 1):
            # Initialize the next beam
            next_beam: List[Node] = []

            # Iterate over the nodes in the current beam
            for node in beam:
                if search_depth < self.max_depth:
                    successors = problem.get_successors(
                        node, self.num_successors_per_node
                    )
                    for successor in successors:
                        print(successor.action_skeleton_as_strings)
                    next_beam.extend(successors)
                else:
                    print(colored("Reached max depth, stopping search", "red"))
                    break

            if len(next_beam) == 0:
                print(colored("No successors, stopping search", "red"))
                break

            # Set the current beam to the next beam
            node_scores = problem.get_node_scores(next_beam)

            if visualize:
                potential_actions_as_strings: List[str] = [
                    str(node.action_primitive) for node in next_beam
                ]
                table_headers = ["Action", "LM", "Value", "Overall"]
                lm_action_scores = [node.action_sequence_score_lm for node in next_beam]
                value_action_scores = [
                    node.action_sequence_q_product_post_optimization
                    for node in next_beam
                ]
                formatted_table_str: str = format_saycan_scoring_table(
                    table_headers,
                    potential_actions_as_strings,
                    lm_action_scores,
                    value_action_scores,
                    node_scores,
                )
                custom_recording_text: str = f"""human: {problem.instruction}\npredicted: {problem.goal_props}\n{formatted_table_str}"""
                # set these values for each node as a record of what happened with the 'competitor' nodes
                for i in range(len(next_beam)):
                    next_beam[i].beam = next_beam
                    next_beam[i].custom_recording_text = custom_recording_text

                for node in next_beam:
                    planners.vizualize_predicted_plan(
                        node.action_skeleton_as_strings,
                        node.env,
                        node.action_skeleton_as_primitives,
                        node.motion_plan_post_optimization,
                        path=visualize_path,
                        object_relationships_list=node.object_relationships_sequence_post_optimization,
                        custom_recording_text=node.custom_recording_text_sequence,
                        file_extensions=["mp4"],
                    )

            # check if any of the successors are a solution
            results: List[bool] = [problem.is_end(node) for node in next_beam]

            # remove any successors/results with a latest node with action value less than 0.5
            filtered_results = []
            filtered_successors = []
            for (successor, result) in zip(next_beam, results):
                if successor.last_action_q_value_post_optimization > 0.45:
                    filtered_results.append(result)
                    filtered_successors.append(successor)

            if any(filtered_results):
                return [
                    successor
                    for (successor, result) in zip(
                        filtered_successors, filtered_results
                    )
                    if result
                ]

            beam = self.filter_beam(
                next_beam, node_scores, max_beam_size=self.max_beam_size
            )

        return beam<|MERGE_RESOLUTION|>--- conflicted
+++ resolved
@@ -32,11 +32,8 @@
     get_action_scores_from_lm,
     get_next_actions_from_lm,
 )
-<<<<<<< HEAD
-=======
 
 from temporal_policies import agents, envs, planners
->>>>>>> 499554aa
 
 
 class Node:
@@ -142,79 +139,6 @@
     def custom_recording_text_sequence(self) -> List[str]:
         """Custom text to be printed during beam search"""
         if self.parent is None:
-<<<<<<< HEAD
-            return action_sequence_lst
-        action_sequence_lst.extend(self.parent.action_sequence)
-        return action_sequence_lst
-
-
-def expand_node(current_node: Node) -> List[Node]:
-    new_nodes: List[Node] = []
-    # another way is to first
-    # current node should store the current object relationships I think?
-    # mayhbe each node should contain the env??
-    # or, have a little object inside the node that stores info required to
-    # compute the next node?
-    actions, lm_cache = get_next_actions_from_lm(
-        current_node.instruction,
-        goal,
-        objects,
-        object_relationships,
-        all_prior_object_relationships,
-        all_executed_actions,
-    )  # could wrap this function in the 'expand_node' function for abstractions ...
-    # save lm_cache, actions is List[str]
-    # get the primitives from the actions list
-
-    env_lst = [env] * len(actions)
-    potential_actions: List[table_primitives.Primitive] = [
-        env.get_primitive_info(action, env) for (action, env) in zip(actions, env_lst)
-    ]
-
-    new_nodes = []
-    for potential_action in potential_actions:
-        new_node = Node(node, potential_action)
-        new_nodes.append(new_node)
-
-    # optimize the Q values here using CEM
-
-    # potentially prune off completely infeasible actions first, so we don't need to score as meany
-    return new_nodes
-
-
-def beam_search(
-    start_node: Node,
-    expand_function,
-    expand_optimized_function,
-    success_checker_fn: Callable,
-    beam_size: int = 3,
-    max_depth: int = 8,
-):
-    """
-    :param start_node: Node to start the search from
-    """
-    beam: List[Node] = [start_node]
-
-    # Iterate over the depths
-    for depth in range(max_depth + 1):
-        # Initialize the next beam
-        next_beam: List[Node] = []
-
-        # Iterate over the nodes in the current beam
-        for node in beam:
-            # If the depth is less than the maximum depth, use the discrete expansion function
-            if node.depth < max_depth:
-                # Expand the node to generate new nodes
-                new_nodes = expand_node(node)
-                # get new nodes by taking current node and getting the top K actions LM generated
-                # Add the new nodes to the next beam
-                next_beam.extend(new_nodes)
-
-        # extract the full action sequences for each node in next_beam and then score them
-        action_sequences = [node.action_sequence for node in next_beam]
-        # TODO(klin)
-        action_sequence_lm_scores = get_action_sequence_scores_from_lm(instruction)
-=======
             return []
         return self.parent.custom_recording_text_sequence + [self.custom_recording_text]
 
@@ -337,7 +261,6 @@
             env=env,
             available_predicates=available_predicates,
         )
->>>>>>> 499554aa
 
     def is_end(self, node: Node) -> bool:
         """Returns True if the node is a goal state."""
