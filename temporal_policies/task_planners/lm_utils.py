--- conflicted
+++ resolved
@@ -74,17 +74,6 @@
         raise ValueError(f"api_type {api_type} not supported")
 
 
-<<<<<<< HEAD
-def authenticate(api_type: APIType) -> Optional[Authentication]:
-    if api_type == APIType.OPENAI:
-        raise ValueError("OpenAI API not supported")
-    elif api_type == APIType.HELM:
-        with open("../credentials.json", "r") as f:
-            api_key = json.load(f)["openaiApiKey"]
-        return register_api_key(api_type, api_key)
-    else:
-        raise ValueError("Invalid API type")
-=======
 def authenticate(
     api_type: APIType, key_name: Optional[str] = None
 ) -> Optional[Authentication]:
@@ -101,8 +90,6 @@
     with open("../credentials.json", "r") as f:
         api_key = json.load(f)[key_name]
     return register_api_key(api_type, api_key)
-
->>>>>>> f493c9c0
 
 
 def generate_current_setting_prompt(
