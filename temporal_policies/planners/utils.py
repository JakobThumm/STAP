--- conflicted
+++ resolved
@@ -19,7 +19,7 @@
         policy_checkpoints: Optional[
             Sequence[Optional[Union[str, pathlib.Path]]]
         ] = None,
-        scod_checkpoints: Optional[Sequence[Union[str, pathlib.Path]]] = None,
+        scod_checkpoints: Optional[Sequence[Optional[Union[str, pathlib.Path]]]] = None,
         dynamics_checkpoint: Optional[Union[str, pathlib.Path]] = None,
         device: str = "auto",
     ):
@@ -47,8 +47,12 @@
         if policy_checkpoints is None:
             policy_checkpoints = [None] * len(self.config["agent_configs"])
         else:
-            assert len(scod_checkpoints) == len(policy_checkpoints), "All policies must have SCOD checkpoints"
-            for idx_policy, (policy_checkpoint, scod_checkpoint) in enumerate(zip(policy_checkpoints, scod_checkpoints)):
+            assert len(scod_checkpoints) == len(
+                policy_checkpoints
+            ), "All policies must have SCOD checkpoints"
+            for idx_policy, (policy_checkpoint, scod_checkpoint) in enumerate(
+                zip(policy_checkpoints, scod_checkpoints)
+            ):
                 # Get policy config from checkpoint
                 if policy_checkpoint is None:
                     continue
@@ -64,13 +68,13 @@
                 if scod_checkpoint is None:
                     continue
                 scod_config = str(
-                    pathlib.Path(scod_checkpoints[idx_policy]).parent / "scod_config.yaml"
+                    pathlib.Path(scod_checkpoint).parent / "scod_config.yaml"
                 )
                 self.config["agent_configs"][idx_policy] = replace_config(
                     self.config["agent_configs"][idx_policy],
                     "{SCOD_CONFIG}",
                     scod_config,
-                )                    
+                )
 
         # Get dynamics config from checkpoint.
         if dynamics_checkpoint is not None:
@@ -81,7 +85,6 @@
                 self.config["dynamics_config"], "{DYNAMICS_CONFIG}", dynamics_config
             )
 
-<<<<<<< HEAD
         if isinstance(env, envs.pybox2d.Sequential2D):
             # TODO: Check if this special case is necessary.
             policies = [
@@ -89,11 +92,13 @@
                     config=agent_config,
                     env=policy_env,
                     checkpoint=ckpt,
-                )
-                for agent_config, policy_env, ckpt in zip(
+                    scod_checkpoint=scod_ckpt,
+                )
+                for agent_config, policy_env, ckpt, scod_ckpt in zip(
                     self.config["agent_configs"],
                     env.envs,
                     policy_checkpoints,
+                    scod_checkpoints,
                 )
             ]
         else:
@@ -102,27 +107,14 @@
                     config=agent_config,
                     env=env,
                     checkpoint=ckpt,
-                )
-                for agent_config, ckpt in zip(
-                    self.config["agent_configs"], policy_checkpoints
+                    scod_checkpoint=scod_ckpt,
+                )
+                for agent_config, ckpt, scod_ckpt in zip(
+                    self.config["agent_configs"],
+                    policy_checkpoints,
+                    scod_checkpoints,
                 )
             ]
-=======
-        policies = [
-            agents.load(
-                config=agent_config,
-                env=policy_env,
-                checkpoint=policy_ckpt,
-                scod_checkpoint=scod_ckpt,
-            )
-            for agent_config, policy_env, policy_ckpt, scod_ckpt in zip(
-                self.config["agent_configs"],
-                env.envs,
-                policy_checkpoints,
-                scod_checkpoints,
-            )
-        ]        
->>>>>>> da59c91f
 
         # Make sure all policy checkpoints are not None for dynamics.
         dynamics_policy_checkpoints: Optional[List[Union[str, pathlib.Path]]] = []
@@ -151,7 +143,7 @@
     config: Union[str, pathlib.Path, Dict[str, Any]],
     env: envs.Env,
     policy_checkpoints: Optional[Sequence[Optional[Union[str, pathlib.Path]]]] = None,
-    scod_checkpoints: Optional[Sequence[Union[str, pathlib.Path]]] = None,
+    scod_checkpoints: Optional[Sequence[Optional[Union[str, pathlib.Path]]]] = None,
     dynamics_checkpoint: Optional[Union[str, pathlib.Path]] = None,
     device: str = "auto",
     **kwargs,
