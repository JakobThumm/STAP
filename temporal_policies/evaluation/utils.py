import itertools
import pathlib
from typing import Dict, Generator, List, Optional, Tuple, Union
import numpy as np

import symbolic
from temporal_policies import envs, planners
from temporal_policies.envs.pybullet.table import (
    object_state,
    predicates,
    primitives as table_primitives,
)
from temporal_policies.envs.pybullet.table.objects import CLS_TO_PROP_TEST_CLS, Object
from temporal_policies.task_planners.goals import is_valid_goal_props


def seed_generator(
    num_eval: int,
    path_results: Optional[Union[str, pathlib.Path]] = None,
) -> Generator[
    Tuple[
        Optional[int],
        Optional[Tuple[np.ndarray, planners.PlanningResult, Optional[List[float]]]],
    ],
    None,
    None,
]:
    """
    Generates seeds for deterministic evaluation for pybullet.TableEnv.
    """
    if path_results is not None:
        npz_files = sorted(
            pathlib.Path(path_results).glob("results_*.npz"),
            key=lambda x: int(x.stem.split("_")[-1]),
        )
        for npz_file in npz_files:
            with open(npz_file, "rb") as f:
                npz = np.load(f, allow_pickle=True)
                seed: int = npz["seed"].item()
                rewards = np.array(npz["rewards"])
                plan = planners.PlanningResult(
                    actions=np.array(npz["actions"]),
                    states=np.array(npz["states"]),
                    p_success=npz["p_success"].item(),
                    values=np.array(npz["values"]),
                )
                t_planner: List[float] = npz["t_planner"].item()

            yield seed, (rewards, plan, t_planner)

    if num_eval is not None:
        yield 0, None
        for _ in range(num_eval - 1):
            yield None, None


def get_goal_props_instantiated(
    props: List[Tuple[str, List[str]]]
) -> List[predicates.Predicate]:
    goal_props = []
    for prop in props:
        if prop[0] in predicates.UNARY_PREDICATES:
            predicate_cls = predicates.UNARY_PREDICATES[prop[0]]
            goal_props.append(predicate_cls([prop[1][0]]))
        elif prop[0] in predicates.BINARY_PREDICATES:
            predicate_cls = predicates.BINARY_PREDICATES[prop[0]]
            goal_props.append(predicate_cls([prop[1][0], prop[1][1]]))
    return goal_props


def get_task_plan_primitives_instantiated(
    task_plans: List[List[str]], env: envs.Env
) -> List[List[envs.Primitive]]:
    """Converts a list of task plans (each a list of action calls) to a list of task plans (each a list of primitives).

    task_plans has the form:
    [
        ["pick(box, table)", "place(box, table)"],
        ["pick(hook, table)", "place(hook, table)"],
        ...
    ]
    """
    task_plans_instantiated = []
    for task_plan in task_plans:
        primitives_in_plan = [action_call.split("(")[0] for action_call in task_plan]
        # check that the current task plan uses valid primitives. If not, skip it.
        if not all([primitive in env.primitives for primitive in primitives_in_plan]):
            continue
        # check current task plan is not an empty list
        if len(task_plan) == 0:
            continue
        else:
            task_plans_instantiated.append(
                [
                    env.get_primitive_info(action_call=action_call)
                    for action_call in task_plan
                ]
            )
    return task_plans_instantiated


<<<<<<< HEAD
=======
def instantiate_task_plan_primitives(
    task_plan: List[str], env: envs.Env
) -> List[envs.Primitive]:
    """Converts a task plan (a list of action calls) to a list of primitives.

    task_plan has the form:
    ["pick(box, table)", "place(box, table)"]
    """
    return [
        env.get_primitive_info(action_call=action_call) for action_call in task_plan
    ]


>>>>>>> 499554aa
def get_callable_goal_props(
    predicted_goal_props: List[str], possible_props: List[predicates.Predicate]
) -> List[predicates.Predicate]:
    if not is_valid_goal_props(predicted_goal_props, possible_props):
        raise ValueError("Invalid goal props")

    parsed_goal_props = [
        symbolic.problem.parse_proposition(prop) for prop in predicted_goal_props
    ]
    return get_goal_props_instantiated(parsed_goal_props)


def get_possible_props(
    objects: Dict[str, Object], available_predicates: List[str]
) -> List[predicates.Predicate]:
    """Returns all possible props given the objects in the scene and available predicates."""
    possible_props = []
    for predicate in available_predicates:
        if predicate in predicates.UNARY_PREDICATES:
            predicate_cls = predicates.UNARY_PREDICATES[predicate]
            for obj in objects.values():
                possible_props.append(predicate_cls([obj.name]))
        elif predicate in predicates.BINARY_PREDICATES:
            predicate_cls = predicates.BINARY_PREDICATES[predicate]
            for obj1, obj2 in itertools.permutations(objects.values(), 2):
                possible_props.append(predicate_cls([obj1.name, obj2.name]))
    return possible_props


# def get_possible_props(objects: Dict[str, Object], available_predicates: List[str], unary_predicates: List[str], binary_predicates: List[str]) -> List[predicates.Predicate]:
#     """Returns all possible props given the objects in the scene and available predicates."""
#     possible_props = []
#     for predicate in available_predicates:
#         if predicate in unary_predicates:
#             possible_props += [predicate([obj]) for obj in objects.values()]
#         elif predicate in binary_predicates:
#             # loop through all pairs of objects (don't duplicate)
#             possible_props += [predicate([obj1, obj2]) for obj1, obj2 in itertools.combinations(objects.values(), 2)]
#         else:
#             # handle case where predicate is not a unary or binary predicate
#             pass  # you can add code here to raise an exception or return an empty list
#     return possible_props


def get_prop_testing_objs(env: envs.Env) -> Dict[str, Object]:
    """Returns a dict of objects that can be used to test propositions."""
    prop_testing_objs: Dict[str, Object] = {}
    for obj_name, obj in env.objects.items():
        obj_cls_name = obj.__class__.__name__
        prop_test_obj = CLS_TO_PROP_TEST_CLS[obj_cls_name](obj)
        prop_testing_objs[obj_name] = prop_test_obj
    return prop_testing_objs


def is_satisfy_goal_props(
    props: predicates.Predicate,
    objects: Dict[str, Object],
    state: np.ndarray,
    use_hand_state: bool = False,
) -> bool:
    """Returns True if all props for hold for the given objects, False otherwise.

    Args:
        props: list of predicates to test
        objects: dict of objects in the scene
        state: state (either observation or predicted dynamics state) of the scene
    """
    if not use_hand_state:
        print(
            f"Note: cutting out the first observation entry (ee observation) ---- skipping inhand(a)"
        )
        # cutting out the EE observation means that I probably won't have access to inhand(a)
        state = state[1:]

    for obj_name, s in zip(objects, state):
        obj_state = object_state.ObjectState(s)
        objects[obj_name].enable_custom_pose()
        objects[obj_name].set_custom_pose(obj_state.pose())
    # sim = True to use custom pose
    success = all([prop.value_simple(objects, sim=True) for prop in props])

    return success


<<<<<<< HEAD
=======
# TODO(klin) unclear if this successfully handles the case proptestobjects were handling
# Note: it doesn't: TODO(klin)
>>>>>>> 499554aa
def get_object_relationships(
    observation: np.ndarray,
    objects: Dict[str, Object],
    available_predicates: List[str],
    use_hand_state: bool = False,
) -> List[predicates.Predicate]:
    if not use_hand_state:
        print(
            f"Note: cutting out the first observation entry (ee observation) ---- skipping inhand(a)"
        )
        # cutting out the EE observation means that I probably won't have access to inhand(a)
        observation = observation[1:]
    possible_props = get_possible_props(objects, available_predicates)
    # apply raw observations to objects
    for obj_name, obs in zip(objects, observation):
        obj_state = object_state.ObjectState(obs)
        objects[obj_name].enable_custom_pose()
        objects[obj_name].set_custom_pose(obj_state.pose())

    # sim = True to use custom pose --- need to update the sim=True code
    initial_object_relationships = [
        prop for prop in possible_props if prop.value_simple(objects, sim=True)
    ]

    # disable custom pose
    for obj_name, obs in zip(objects, observation):
        obj_state = object_state.ObjectState(obs)
        objects[obj_name].disable_custom_pose()

    return initial_object_relationships<|MERGE_RESOLUTION|>--- conflicted
+++ resolved
@@ -99,8 +99,6 @@
     return task_plans_instantiated
 
 
-<<<<<<< HEAD
-=======
 def instantiate_task_plan_primitives(
     task_plan: List[str], env: envs.Env
 ) -> List[envs.Primitive]:
@@ -114,7 +112,6 @@
     ]
 
 
->>>>>>> 499554aa
 def get_callable_goal_props(
     predicted_goal_props: List[str], possible_props: List[predicates.Predicate]
 ) -> List[predicates.Predicate]:
@@ -199,11 +196,8 @@
     return success
 
 
-<<<<<<< HEAD
-=======
 # TODO(klin) unclear if this successfully handles the case proptestobjects were handling
 # Note: it doesn't: TODO(klin)
->>>>>>> 499554aa
 def get_object_relationships(
     observation: np.ndarray,
     objects: Dict[str, Object],
