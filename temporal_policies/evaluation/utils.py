--- conflicted
+++ resolved
@@ -57,12 +57,6 @@
             )
     return task_plans_instantiated
 
-<<<<<<< HEAD
-
-def get_callable_goal_props(
-    predicted_goal_props: List[str], possible_props: List[predicates.Predicate]
-) -> List[predicates.Predicate]:
-=======
 def instantiate_task_plan_primitives(
     task_plan: List[str], env: envs.Env
 ) -> List[envs.Primitive]:
@@ -77,7 +71,6 @@
     ]
 
 def get_callable_goal_props(predicted_goal_props: List[str], possible_props: List[predicates.Predicate]) -> List[predicates.Predicate]:
->>>>>>> f493c9c0
     if not is_valid_goal_props(predicted_goal_props, possible_props):
         raise ValueError("Invalid goal props")
 
@@ -157,11 +150,7 @@
 
     return success
 
-<<<<<<< HEAD
-
-=======
 # TODO(klin) unclear if this successfully handles the case proptestobjects were handling
->>>>>>> f493c9c0
 def get_object_relationships(
     observation: np.ndarray,
     objects: Dict[str, Object],
