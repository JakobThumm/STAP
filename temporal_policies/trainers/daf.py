import collections
import pathlib
from typing import Any, Dict, List, Mapping, Optional, Sequence, Union

import numpy as np
import torch
import tqdm

from temporal_policies import datasets, dynamics as dynamics_module, envs, planners
from temporal_policies.trainers.agents import AgentTrainer
from temporal_policies.trainers.base import Trainer
from temporal_policies.trainers.unified import UnifiedTrainer
from temporal_policies.utils import metrics, spaces, tensors
from temporal_policies.utils.typing import Batch, Scalar, WrappedBatch


class DafTrainer(UnifiedTrainer):
    """DAF-style unified trainer."""

    def __init__(
        self,
        env: envs.Env,
        path: Union[str, pathlib.Path],
        dynamics: dynamics_module.LatentDynamics,
        planner: planners.Planner,
        dynamics_trainer_config: Union[str, pathlib.Path, Dict[str, Any]],
        agent_trainer_config: Union[str, pathlib.Path, Dict[str, Any]],
        checkpoint: Optional[Union[str, pathlib.Path]] = None,
        env_kwargs: Dict[str, Any] = {},
        sample_primitive_actions: bool = False,
        device: str = "auto",
        num_pretrain_steps: int = 1000,
        num_train_steps: int = 100000,
        num_eval_steps: int = 100,
        eval_freq: int = 1000,
        checkpoint_freq: int = 10000,
        log_freq: int = 100,
        profile_freq: Optional[int] = None,
    ):
        """Prepares the unified trainer for training.

        Args:
            path: Output path.
            dynamics: Dynamics model.
            planner: Planner for collect step.
            dynamics_trainer_config: Dynamics trainer config.
            agent_trainer_config: Agent trainer config.
            checkpoint: Optional path to trainer checkpoint.
            env_kwargs: Optional kwargs passed to EnvFactory.
            sample_primitive_actions: Whether to sample actions from the
                primitive distribution.
            device: Torch device.
            num_pretrain_steps: Number of steps to pretrain. Overrides
                agent trainer configs.
            num_train_steps: Number of steps to train. Overrides agent and
                dynamics trainer configs.
            num_eval_steps: Number of steps per evaluation. Overrides agent and
                dynamics trianer configs.
            eval_freq: Evaluation frequency. Overrides agent and dynamics
                trainer configs.
            checkpoint_freq: Checkpoint frequency (separate from latest/best
                eval checkpoints).
            log_freq: Logging frequency. Overrides agent and dynamics trainer
                configs.
            profile_freq: Profiling frequency. Overrides agent and dynamics
                trainer configs.
        """
        super().__init__(
            path=path,
            dynamics=dynamics,
            dynamics_trainer_config=dynamics_trainer_config,
            agent_trainer_config=agent_trainer_config,
            checkpoint=checkpoint,
            env_kwargs=env_kwargs,
            device=device,
            num_pretrain_steps=num_pretrain_steps,
            num_train_steps=num_train_steps,
            num_eval_steps=num_eval_steps,
            eval_freq=eval_freq,
            checkpoint_freq=checkpoint_freq,
            log_freq=log_freq,
            profile_freq=profile_freq,
        )

        self._env = env
        self._planner = planner

        # TODO: Doesn't work with changing action skeletons.
        # if sample_primitive_actions:
        #     for policy, primitive in zip(self.planner.policies, self.action_skeleton):
        #         if isinstance(policy, agents.RandomAgent):
        #             assert isinstance(policy.actor, networks.actors.RandomActor)
        #             policy.actor.set_primitive(primitive)

    @property
    def env(self) -> envs.Env:
        return self._env

    @property
    def planner(self) -> planners.Planner:
        """Planner used during collect step."""
        return self._planner

    def collect_agent_step(
        self,
        agent_trainer: AgentTrainer,
        action_skeleton: Sequence[envs.Primitive],
        action: np.ndarray,
        dataset: datasets.ReplayBuffer,
        t: int,
    ) -> Dict[str, Any]:
        """Collects data for the replay buffer.

        Args:
            random: Use random actions.

        Returns:
            Collect metrics.
        """
        primitive = action_skeleton[0]
        self.env.set_primitive(primitive)
        observation = self.env.get_observation()
        dataset.add(observation=observation)
        agent_trainer._episode_length = 0
        agent_trainer._episode_reward = 0.0

        next_observation, reward, terminated, truncated, info = self.env.step(action)
        done = terminated or truncated
        discount = 1.0 - float(done)
        try:
            policy_args = info["policy_args"]
        except KeyError:
            policy_args = None

        dataset.add(
            action=action,
            reward=reward,
            next_observation=next_observation,
            discount=discount,
            terminated=terminated,
            truncated=truncated,
            policy_args=policy_args,
        )

        agent_trainer._episode_length += 1
        agent_trainer._episode_reward += reward
        if not done:
            return {}

        self.increment_epoch()

        step_metrics = {
            f"{metric}_{t}": value
            for metric, value in info.items()
            if metric in metrics.METRIC_AGGREGATION_FNS
        }
        step_metrics[f"reward_{t}"] = agent_trainer._episode_reward
        # step_metrics[f"length_{t}"] = agent_trainer._episode_length
        # step_metrics[f"episode_{t}"] = agent_trainer.epoch

        # Reset the environment
        self._episode_length = 0
        self._episode_reward = 0.0

        return step_metrics

    def plan_step(
        self, action_skeleton: Sequence[envs.Primitive], random: bool, mode: str
    ) -> np.ndarray:
        if random:
            return action_skeleton[0].sample()

        with self.dynamics_trainer.profiler.profile("plan"):
            # Plan.
            self.env.set_primitive(action_skeleton[0])
            observation = self.env.get_observation()
            actions = self.planner.plan(
                observation=observation, action_skeleton=self.env.action_skeleton
            ).actions

        return actions[0]

    def collect_step(
        self, random: bool = False, mode: str = "collect"
    ) -> Dict[str, Mapping[str, float]]:
        """Collects data for the replay buffer.

        Args:
            random: Use random actions.

        Returns:
            Collect metrics for each trainer.
        """
        self.eval_mode()
        self.dynamics_trainer.dynamics.plan_mode()
        self.env.reset()

        failure = False
        collect_metrics: Dict[str, Dict[str, float]] = collections.defaultdict(dict)
        for t, primitive in enumerate(self.env.action_skeleton):
            agent_trainer = self.agent_trainers[primitive.idx_policy]
            with agent_trainer.profiler.profile(mode):
                if failure:
                    collect_metrics[agent_trainer.name].update(
                        {
                            f"reward_{t}": 0.0,
                            # f"length_{t}": 0,
                            # f"episode_{t}": agent_trainer.epoch,
                        }
                    )
                    continue

                # Plan.
                action = self.plan_step(
                    self.env.action_skeleton[t:], random=random, mode=mode
                )

                # Execute first step.
                dataset = (
                    agent_trainer.eval_dataset
                    if mode == "evaluate"
                    else agent_trainer.dataset
                )
                collect_metrics[agent_trainer.name].update(
                    self.collect_agent_step(
<<<<<<< HEAD
                        agent_trainer,
                        self.env.action_skeleton[t:],
                        action,
                        dataset,
                        t,
=======
                        agent_trainer, primitive, action, dataset, t
>>>>>>> b4f3b3ea
                    )
                )
                if collect_metrics[agent_trainer.name][f"reward_{t}"] == 0.0:
                    failure = True

        for trainer in self.agent_trainers:
            if trainer.name not in collect_metrics:
                collect_metrics[trainer.name] = {agent_trainer.eval_metric: 0.0}
                continue

            reward = sum(
                reward
                for key, reward in collect_metrics[trainer.name].items()
                if agent_trainer.eval_metric in key
            )
            collect_metrics[trainer.name][agent_trainer.eval_metric] = reward
        collect_metrics[self.dynamics_trainer.name] = {}

        self.train_mode()

        return collect_metrics  # type: ignore

    def evaluate_step(self) -> Dict[str, Mapping[str, float]]:
        return self.collect_step(random=False, mode="evaluate")

    def evaluate(self) -> Dict[str, List[Mapping[str, Union[Scalar, np.ndarray]]]]:  # type: ignore
        """Evaluates the policies and dynamics model.

        Returns:
            Eval metrics for each trainer.
        """
        self.eval_mode()

        eval_metrics_list: Dict[
            str, List[Mapping[str, Union[Scalar, np.ndarray]]]
        ] = collections.defaultdict(list)
        pbar = tqdm.tqdm(
            range(self.num_eval_steps),
            desc=f"Eval {self.name}",
            dynamic_ncols=True,
        )
        for _ in pbar:
            eval_metrics = self.evaluate_step()
            for key, eval_metric in eval_metrics.items():
                eval_metrics_list[key].append(eval_metric)
            pbar.set_postfix(
                {
                    f"{trainer.name}/{trainer.eval_metric}": eval_metrics[trainer.name][
                        trainer.eval_metric
                    ]
                    for trainer in self.agent_trainers
                    if trainer.name in eval_metrics
                }
            )

        eval_metrics_list[self.dynamics_trainer.name] = self.dynamics_trainer.evaluate()

        for agent_trainer in self.agent_trainers:
            agent_trainer.eval_dataset.save()

        self.train_mode()

        return eval_metrics_list

    def train_step(  # type: ignore
        self, step: int, batch: WrappedBatch
    ) -> Dict[str, Mapping[str, float]]:
        """Performs a single training step.

        Args:
            step: Training step.
            batch: Training batch.

        Returns:
            Dict of training metrics for each trainer for logging.
        """
        # Collect experience.
        collect_metrics = self.collect_step(random=False)

        # Train step.
        train_metrics = {}
        for idx_policy, agent_trainer in enumerate(self.agent_trainers):
            idx_batch = batch["idx_replay_buffer"] == idx_policy
            agent_batch: Batch = tensors.map_structure(  # type: ignore
                lambda x: x[idx_batch],
                {key: val for key, val in batch.items() if key != "idx_replay_buffer"},
            )

            # Torch dataloader makes it a tensor?
            assert isinstance(agent_batch["action"], torch.Tensor)
            agent_batch["action"] = spaces.subspace(
                agent_batch["action"].numpy(), agent_trainer.agent.action_space
            )
            # Do not collect data during agent train step.
            agent_train_metrics = Trainer.train_step(agent_trainer, step, agent_batch)
            train_metrics[agent_trainer.name] = agent_train_metrics

        dynamics_train_metrics = self.dynamics_trainer.train_step(step, batch)
        train_metrics[self.dynamics_trainer.name] = dynamics_train_metrics

        for key in train_metrics:
            if key not in collect_metrics:
                collect_metrics[key] = {}
        return {
            key: {**collect_metrics[key], **train_metrics[key]} for key in train_metrics
        }<|MERGE_RESOLUTION|>--- conflicted
+++ resolved
@@ -223,15 +223,7 @@
                 )
                 collect_metrics[agent_trainer.name].update(
                     self.collect_agent_step(
-<<<<<<< HEAD
-                        agent_trainer,
-                        self.env.action_skeleton[t:],
-                        action,
-                        dataset,
-                        t,
-=======
-                        agent_trainer, primitive, action, dataset, t
->>>>>>> b4f3b3ea
+                        agent_trainer, self.env.action_skeleton[t:], action, dataset, t
                     )
                 )
                 if collect_metrics[agent_trainer.name][f"reward_{t}"] == 0.0:
