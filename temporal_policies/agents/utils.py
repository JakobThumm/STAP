import copy
import importlib
import os
import pathlib
import pprint
import subprocess
from typing import Any, Dict, Optional, Union

import gym
import torch
import yaml

import temporal_policies
from temporal_policies import agents, envs, encoders, schedulers, scod
from temporal_policies.utils import configs


class AgentFactory(configs.Factory):
    """Agent factory."""

    def __init__(
        self,
        config: Optional[Union[str, pathlib.Path, Dict[str, Any]]] = None,
        env: Optional[envs.Env] = None,
        checkpoint: Optional[Union[str, pathlib.Path]] = None,
        encoder_checkpoint: Optional[Union[str, pathlib.Path]] = None,
        scod_checkpoint: Optional[Union[str, pathlib.Path]] = None,
        device: str = "auto",
    ):
        """Creates the agent factory from an agent config or checkpoint.

        Args:
            config: Optional agent config path or dict. Must be set if
                checkpoint is None.
            env: Optional env. Either env or checkpoint must be specified.
            checkpoint: Policy checkpoint path. Either env or checkpoint must be
                specified.
            encoder_checkpoint: Encoder checkpoint path.
            scod_checkpoint: SCOD checkpoint path.
            device: Torch device.
        """
        if checkpoint is not None:
            ckpt_agent_config = load_config(checkpoint)
            if config is None:
                config = ckpt_agent_config
            if env is None:
                ckpt_env_config = envs.load_config(checkpoint)
                env = envs.EnvFactory(ckpt_env_config)()

        if config is None:
            raise ValueError("Either config or checkpoint must be specified")
        if env is None:
            raise ValueError("Either env or checkpoint must be specified")

        super().__init__(config, "agent", agents)

        if issubclass(self.cls, agents.WrapperAgent):
            # Get policy
            agent_factory = AgentFactory(
<<<<<<< HEAD
                config=self.kwargs["agent_config"],
                env=env,
                checkpoint=checkpoint,
                encoder_checkpoint=encoder_checkpoint,
                device=device,
=======
                config=self.kwargs["agent_config"], 
                env=env, 
                checkpoint=checkpoint,
                encoder_checkpoint=encoder_checkpoint,
                scod_checkpoint=scod_checkpoint, 
                device=device
>>>>>>> da59c91f
            )
            self.kwargs["policy"] = agent_factory()
            del self.kwargs["agent_config"]

            # Optionally get SCOD wrapper
            if "SCOD" in self.cls.__name__:
                if "scod_config" not in self.kwargs:
                    raise ValueError(
                        f'AgentFactory requires agent kwarg "scod_config"'
                        f'to construct WrapperAgent {self.cls.__name__}'
                    )
                self.kwargs["scod_wrapper"] = scod.load(
                    config=self.kwargs["scod_config"],
                    checkpoint=scod_checkpoint,
                )
                del self.kwargs["scod_config"]

        elif checkpoint is not None:
            if self.config["agent"] != ckpt_agent_config["agent"]:
                raise ValueError(
                    f"Config agent [{self.config['agent']}] and checkpoint "
                    f"agent [{ckpt_agent_config['agent']}] must be the same"
                )

        if encoder_checkpoint is not None:
            self.kwargs["encoder"] = encoders.load(checkpoint=encoder_checkpoint)

        if issubclass(self.cls, agents.RLAgent):
            self.kwargs["checkpoint"] = checkpoint

        self.kwargs["env"] = env
        self.kwargs["device"] = device


def load(
    config: Optional[Union[str, pathlib.Path, Dict[str, Any]]] = None,
    env: Optional[envs.Env] = None,
    checkpoint: Optional[Union[str, pathlib.Path]] = None,
    scod_checkpoint: Optional[Union[str, pathlib.Path]] = None,
    device: str = "auto",
    **kwargs,
) -> agents.Agent:
    """Loads the agent from an agent config or checkpoint.

    Args:
        config: Optional agent config path or dict. Must be set if checkpoint is
            None.
        env: Optional env. Either env or checkpoint must be specified.
        checkpoint: Policy checkpoint path. Either env or checkpoint must be
            specified.
        scod_checkpoint: SCOD checkpoint path.
        device: Torch device.
        kwargs: Optional agent constructor kwargs.

    Returns:
        Agent instance.
    """
    agent_factory = AgentFactory(
        config=config,
        env=env,
        checkpoint=checkpoint,
        scod_checkpoint=scod_checkpoint,
        device=device,
    )
    return agent_factory(**kwargs)


def load_config(path: Union[str, pathlib.Path]) -> Dict[str, Any]:
    """Loads an agent config from path.

    Args:
        path: Path to the config, config directory, or checkpoint.

    Returns:
        Agent config dict.
    """
    return configs.load_config(path, "agent")


def get_env(env_class, env_kwargs, wrapper, wrapper_kwargs):
    # Try to get the environment
    try:
        env = env_class(**env_kwargs)
    except KeyError:
        env = gym.make(env_class, **env_kwargs)
    if wrapper is not None:
        env = vars(temporal_policies.envs)[wrapper](env, **wrapper_kwargs)
    return env


def get_env_from_config(config):
    # Try to get the environment
    # assert isinstance(config, Config)
    env_class = configs.parse_class(config, "env", temporal_policies.envs)
    if env_class is None:
        return None
    env_kwargs = configs.parse_kwargs(config, "env_kwargs")
    wrapper = config["wrapper"] if "wrapper" in config else None
    wrapper_kwargs = config["wrapper_kwargs"] if "wrapper_kwargs" in config else {}
    return get_env(env_class, env_kwargs, wrapper, wrapper_kwargs)


def get_model(
    config: Dict[str, Any],
    env: Optional[gym.Env] = None,
    eval_env: Optional[gym.Env] = None,
    device="auto",
):
    if isinstance(config, Config):
        config.parse()  # Parse the config
    alg_class = vars(temporal_policies.agents)[config["alg"]]
    dataset_class = (
        None
        if config["dataset"] is None
        else vars(temporal_policies.datasets)[config["dataset"]]
    )
    network_class = (
        None
        if config["network"] is None
        else vars(temporal_policies.networks)[config["network"]]
    )
    optim_class = (
        None if config["optim"] is None else vars(torch.optim)[config["optim"]]
    )
    processor_class = (
        None
        if config["processor"] is None
        else vars(temporal_policies.processors)[config["processor"]]
    )
    env = get_env_from_config(config) if env is None else env
    eval_env = get_env_from_config(config) if eval_env is None else eval_env

    algo = alg_class(
        env,
        network_class,
        dataset_class,
        network_kwargs=config["network_kwargs"],
        dataset_kwargs=config["dataset_kwargs"],
        validation_dataset_kwargs=config["validation_dataset_kwargs"],
        device=device,
        processor_class=processor_class,
        processor_kwargs=config["processor_kwargs"],
        optim_class=optim_class,
        optim_kwargs=config["optim_kwargs"],
        collate_fn=config["collate_fn"],
        batch_size=config["batch_size"],
        checkpoint=config["checkpoint"],
        eval_env=eval_env,
        **config["alg_kwargs"],
    )

    return algo


def train(config, path, device="auto"):
    # Create the save path and save the config
    print("[research] Training agent with config:")
    print(config)
    path = pathlib.Path(path)
    path.mkdir(parents=True, exist_ok=False)
    config.save(path)

    # save the git hash
    process = subprocess.Popen(
        ["git", "rev-parse", "HEAD"], shell=False, stdout=subprocess.PIPE
    )
    git_head_hash = process.communicate()[0].strip()
    with open(path / "git_hash.txt", "wb") as f:
        f.write(git_head_hash)

    model = get_model(config, device=device)
    model.path = path
    assert issubclass(type(model), temporal_policies.agents.Agent)
    schedule = (
        None if config["scheduler"] is None else vars(schedulers)[config["scheduler"]]
    )
    model.train(
        path,
        schedule=schedule,
        schedule_kwargs=config["schedule_kwargs"],
        **config["train_kwargs"],
    )
    model.dataset.save()
    model.eval_dataset.save()
    return model


# def load(
#     config: Dict[str, Any],
#     model_path: Union[str, pathlib.Path],
#     env: Optional[gym.Env] = None,
#     eval_env: Optional[gym.Env] = None,
#     device="auto",
#     strict=True,
# ):
#     if isinstance(model_path, str):
#         model_path = pathlib.Path(model_path)
#
#     model = get_model(config, env=env, eval_env=eval_env, device=device)
#     model.load(model_path, strict=strict)
#     model.path = model_path.parent
#     return model
#
#
# def load_from_path(
#     checkpoint_path: Union[str, pathlib.Path],
#     env: Optional[gym.Env] = None,
#     eval_env: Optional[gym.Env] = None,
#     device="auto",
#     strict=True,
# ):
#     if isinstance(checkpoint_path, str):
#         checkpoint_path = pathlib.Path(checkpoint_path)
#
#     config = load_config(checkpoint_path)
#     # checkpoint_path = pathlib.Path(checkpoint_path)
#     # config_path = checkpoint_path.parent / "config.yaml"
#     # config = Config.load(config_path)
#     return load(
#         config,
#         checkpoint_path,
#         env=env,
#         eval_env=eval_env,
#         device=device,
#         strict=strict,
#     )


class Config(object):
    def __init__(self):
        # Define the necesary structure for a complete training configuration
        self.parsed = False
        self.config = dict()

        # Env Args
        self.config["env"] = None
        self.config["env_kwargs"] = {}

        # Algorithm Args
        self.config["alg"] = None
        self.config["alg_kwargs"] = {}

        # Dataset args
        self.config["dataset"] = None
        self.config["dataset_kwargs"] = {}
        self.config["validation_dataset_kwargs"] = None

        # Dataloader arguments
        self.config["collate_fn"] = None
        self.config["batch_size"] = None

        # Processor arguments
        self.config["processor"] = None
        self.config["processor_kwargs"] = {}

        # Optimizer Args
        self.config["optim"] = None
        self.config["optim_kwargs"] = {}
        self.config["scheduler"] = None

        # network Args
        self.config["network"] = None
        self.config["network_kwargs"] = {}

        # Schedule args
        self.config["schedule"] = None
        self.config["schedule_kwargs"] = {}

        # General arguments
        self.config["checkpoint"] = None
        self.config["seed"] = None  # Does nothing right now.
        self.config["train_kwargs"] = {}

    def parse(self):
        self.parsed = True
        self.parse_helper(self.config)

    def parse_helper(self, d):
        for k, v in d.items():
            if isinstance(v, list) and len(v) > 1 and v[0] == "import":
                # parse the value to an import
                d[k] = getattr(importlib.import_module(v[1]), v[2])
            elif isinstance(v, dict):
                self.parse_helper(v)

    def update(self, d):
        self.config.update(d)

    def save(self, path):
        if self.parsed:
            print(
                "[CONFIG ERROR] Attempting to saved parsed config. Must save before parsing to classes. "
            )
            return
        if os.path.isdir(path):
            path = os.path.join(path, "config.yaml")
        with open(path, "w") as f:
            yaml.dump(self.config, f)

    @classmethod
    def load(cls, path):
        if os.path.isdir(path):
            path = os.path.join(path, "config.yaml")
        with open(path, "r") as f:
            data = yaml.load(f, Loader=yaml.Loader)
        config = cls()
        config.update(data)
        return config

    def __getitem__(self, key):
        return self.config[key]

    def __setitem__(self, key, value):
        self.config[key] = value

    def __contains__(self, key):
        return self.config.__contains__(key)

    def __str__(self):
        return pprint.pformat(self.config, indent=4)

    def copy(self):
        assert not self.parsed, "Cannot copy a parsed config"
        config = type(self)()
        config.config = copy.deepcopy(self.config)
        return config<|MERGE_RESOLUTION|>--- conflicted
+++ resolved
@@ -57,20 +57,12 @@
         if issubclass(self.cls, agents.WrapperAgent):
             # Get policy
             agent_factory = AgentFactory(
-<<<<<<< HEAD
                 config=self.kwargs["agent_config"],
                 env=env,
                 checkpoint=checkpoint,
                 encoder_checkpoint=encoder_checkpoint,
+                scod_checkpoint=scod_checkpoint,
                 device=device,
-=======
-                config=self.kwargs["agent_config"], 
-                env=env, 
-                checkpoint=checkpoint,
-                encoder_checkpoint=encoder_checkpoint,
-                scod_checkpoint=scod_checkpoint, 
-                device=device
->>>>>>> da59c91f
             )
             self.kwargs["policy"] = agent_factory()
             del self.kwargs["agent_config"]
@@ -80,7 +72,7 @@
                 if "scod_config" not in self.kwargs:
                     raise ValueError(
                         f'AgentFactory requires agent kwarg "scod_config"'
-                        f'to construct WrapperAgent {self.cls.__name__}'
+                        f"to construct WrapperAgent {self.cls.__name__}"
                     )
                 self.kwargs["scod_wrapper"] = scod.load(
                     config=self.kwargs["scod_config"],
