--- conflicted
+++ resolved
@@ -1,11 +1,7 @@
 {
     "_meta": {
         "hash": {
-<<<<<<< HEAD
-            "sha256": "1f6b1c8031a28709064548d1d0d761771677d97703129a8b2f165be4211b3cb9"
-=======
             "sha256": "9d013a7eca8e97a36932374dc68103afd4586dcbaffd762eee0999dcfc5f4263"
->>>>>>> da59c91f
         },
         "pipfile-spec": 6,
         "requires": {
@@ -27,7 +23,6 @@
             ],
             "markers": "python_version >= '3.6'",
             "version": "==1.2.0"
-<<<<<<< HEAD
         },
         "async-timeout": {
             "hashes": [
@@ -36,8 +31,6 @@
             ],
             "markers": "python_version >= '3.6'",
             "version": "==4.0.2"
-=======
->>>>>>> da59c91f
         },
         "box2d-py": {
             "hashes": [
@@ -82,7 +75,6 @@
             ],
             "markers": "python_version >= '3.6'",
             "version": "==2.1.0"
-<<<<<<< HEAD
         },
         "ctrlutils": {
             "hashes": [
@@ -95,10 +87,8 @@
                 "sha256:a1b306b94d290a2a592955f06a41cb5389776c36bc74a70a201c0fdfbfb569af",
                 "sha256:c2e8aa6ac18641340c63b649a9a200765018d462e4a7b7f650fc6c7237826537"
             ],
-            "index": "pypi",
+            "markers": "python_version >= '3.6'",
             "version": "==1.4.1"
-=======
->>>>>>> da59c91f
         },
         "cycler": {
             "hashes": [
@@ -123,8 +113,6 @@
             ],
             "markers": "python_version >= '3.7'",
             "version": "==4.34.4"
-<<<<<<< HEAD
-=======
         },
         "functorch": {
             "hashes": [
@@ -138,7 +126,6 @@
                 "sha256:e0c9075fc8d785e8ee18326a37d04bbfdf656435740b4693d57491af67a8aae3"
             ],
             "version": "==0.1.1"
->>>>>>> da59c91f
         },
         "google-auth": {
             "hashes": [
@@ -212,50 +199,15 @@
             "hashes": [
                 "sha256:9b23bbaa96ba0771a16a9f80062edb79b6f176ffdc84f39ea4645b03a8b72291"
             ],
-<<<<<<< HEAD
-            "index": "pypi",
-=======
-            "markers": "python_version >= '3.6'",
->>>>>>> da59c91f
+            "markers": "python_version >= '3.6'",
             "version": "==0.24.1"
         },
         "gym-notices": {
             "hashes": [
                 "sha256:254b667412dbe205135213595c963cd830668382ce57b68a0c282a238eeb35b9",
                 "sha256:8da0c511d0b957405054cd1119c59e046013639c1bd55f67f410324f2570f7b3"
-<<<<<<< HEAD
             ],
             "version": "==0.0.7"
-        },
-        "h5py": {
-            "hashes": [
-                "sha256:03d64fb86bb86b978928bad923b64419a23e836499ec6363e305ad28afd9d287",
-                "sha256:04e2e1e2fc51b8873e972a08d2f89625ef999b1f2d276199011af57bb9fc7851",
-                "sha256:0798a9c0ff45f17d0192e4d7114d734cac9f8b2b2c76dd1d923c4d0923f27bb6",
-                "sha256:0a047fddbe6951bce40e9cde63373c838a978c5e05a011a682db9ba6334b8e85",
-                "sha256:0d8de8cb619fc597da7cf8cdcbf3b7ff8c5f6db836568afc7dc16d21f59b2b49",
-                "sha256:1fcb11a2dc8eb7ddcae08afd8fae02ba10467753a857fa07a404d700a93f3d53",
-                "sha256:3fcf37884383c5da64846ab510190720027dca0768def34dd8dcb659dbe5cbf3",
-                "sha256:43fed4d13743cf02798a9a03a360a88e589d81285e72b83f47d37bb64ed44881",
-                "sha256:63beb8b7b47d0896c50de6efb9a1eaa81dbe211f3767e7dd7db159cea51ba37a",
-                "sha256:6776d896fb90c5938de8acb925e057e2f9f28755f67ec3edcbc8344832616c38",
-                "sha256:9e2ad2aa000f5b1e73b5dfe22f358ca46bf1a2b6ca394d9659874d7fc251731a",
-                "sha256:9e7535df5ee3dc3e5d1f408fdfc0b33b46bc9b34db82743c82cd674d8239b9ad",
-                "sha256:a9351d729ea754db36d175098361b920573fdad334125f86ac1dd3a083355e20",
-                "sha256:c038399ce09a58ff8d89ec3e62f00aa7cb82d14f34e24735b920e2a811a3a426",
-                "sha256:d77af42cb751ad6cc44f11bae73075a07429a5cf2094dfde2b1e716e059b3911",
-                "sha256:e5b7820b75f9519499d76cc708e27242ccfdd9dfb511d6deb98701961d0445aa",
-                "sha256:ed43e2cc4f511756fd664fb45d6b66c3cbed4e3bd0f70e29c37809b2ae013c44",
-                "sha256:f084bbe816907dfe59006756f8f2d16d352faff2d107f4ffeb1d8de126fc5dc7",
-                "sha256:f514b24cacdd983e61f8d371edac8c1b780c279d0acb8485639e97339c866073",
-                "sha256:f73307c876af49aa869ec5df1818e9bb0bdcfcf8a5ba773cc45a4fba5a286a5c"
-            ],
-            "index": "pypi",
-            "version": "==3.7.0"
-=======
-            ],
-            "version": "==0.0.7"
->>>>>>> da59c91f
         },
         "idna": {
             "hashes": [
@@ -270,11 +222,7 @@
                 "sha256:8a4d1f222c8c7d4cd37889defdf46a8cc9fb8a50e2a5450207ac7b00e6b6a7f7",
                 "sha256:a5d19c3c787d5b4920356d85999a24fcff32be8941950dc2409ec1513993952d"
             ],
-<<<<<<< HEAD
-            "index": "pypi",
-=======
-            "markers": "python_version >= '3.7'",
->>>>>>> da59c91f
+            "markers": "python_version >= '3.7'",
             "version": "==2.21.0"
         },
         "importlib-metadata": {
@@ -462,11 +410,7 @@
                 "sha256:d748ef349bfef2e1194b59da37ed5a29c19ea8d7e6342019921ba2ba4fd8b624",
                 "sha256:e0d7447679ae9a7124385ccf0ea990bb85bb869cef217e2ea6c844b6a6855073"
             ],
-<<<<<<< HEAD
-            "index": "pypi",
-=======
             "markers": "python_version >= '3.8'",
->>>>>>> da59c91f
             "version": "==1.23.1"
         },
         "oauthlib": {
@@ -573,11 +517,7 @@
                 "sha256:fa768eff5f9f958270b081bb33581b4b569faabf8774726b283edb06617101dc",
                 "sha256:fac2d65901fb0fdf20363fbd345c01958a742f2dc62a8dd4495af66e3ff502a4"
             ],
-<<<<<<< HEAD
-            "index": "pypi",
-=======
-            "markers": "python_version >= '3.7'",
->>>>>>> da59c91f
+            "markers": "python_version >= '3.7'",
             "version": "==9.2.0"
         },
         "protobuf": {
@@ -659,7 +599,6 @@
                 "sha256:9adcaa00de674a02549949f6f8d51b485bd7a23fbc87a1defb2067e1364f8202",
                 "sha256:b64e4523a11d03729035e0a5baa0ce4d2ca58de8d0a242c0b91e8253781b24c4"
             ],
-            "index": "pypi",
             "version": "==3.2.5"
         },
         "pyparsing": {
@@ -669,50 +608,26 @@
             ],
             "markers": "python_full_version >= '3.6.8'",
             "version": "==3.0.9"
-<<<<<<< HEAD
         },
         "pysymbolic": {
             "hashes": [
-                "sha256:1738fd5eb82ca2f52bf14161f59709e1dc201dff1d49fdf97deaf4c4c40929c1",
-                "sha256:1da605e752c63a3a32cbd164211a9ec76bb07d82db1a35b00871270ec793e40e",
-                "sha256:28d7e6d74f6d364f7e06cad9987f16bfc173ba8b9b8f512ac9b8d84b2a140dea",
-                "sha256:2a92be251338ce54022477d4841b9ee797e9abfcb5f84ed7dff991d7b509e5a5",
-                "sha256:2c230f54a3d049414ce0e25b89b30ab8c594849f219aef1c1f007a5e855f3b44",
-                "sha256:2fec267735e22f11428e767c34f096f20b006bf9c26fdf6200ddc7624655ade9",
-                "sha256:330527f22109e5c5fefb87cd1ff2f8fbb05f732cc806d8e3ca1970600b928fa6",
-                "sha256:4b17dc6ed2c46fa8c694a108de9a9c3e6654256c09751a887f1ddf8ecb47566d",
-                "sha256:4b40b02e2d05dbe3c3c5849c82f03e33fd8c8900c13aa8c8ecdf43b5d3d807a2",
-                "sha256:4cebb86e87c7a601a5f61520ad8ce753f94d1d55ce8177c19e760e6c037556e3",
-                "sha256:4e2e6613b639860fc7891176f03fa7a877de3a9b58654e2fd104da947451289f",
-                "sha256:52567b1cd0ab8800d84fd8e54b5925cf8d90c5d5ab302ae71423b22fd34dd5ea",
-                "sha256:5edcab1342bc303a2f4fd9455b1e632a3591b6f2c676d952d60508f16f844d52",
-                "sha256:5f7caf08ec48b5b41e6e04ba992745704db56a20ba1407cc3f3489fde4b36d55",
-                "sha256:73beee8b55b0e665bc915665da3335aafc8b21df0779db46db2c7776d1178b67",
-                "sha256:80f3fec63ccb740426838eb230ec71ed7ebb780cba37ce471310dae1d83dd8d1",
-                "sha256:84d6afd7e33e30f5cc02fcac761036f3b154dc9c79988223d8e394cf3319dbdf",
-                "sha256:951720c4f17baed72a1a6cbc232c1c15bb923c668298768bd05bfb682430e772",
-                "sha256:9d85952380f9e19fe947fc17b6fe72d6dfb8bd23c91eeb46e90f8d915a3f26a8",
-                "sha256:ab59fcfeb5ccce88d4d25bd87739d5e12490555403dfe5cd3d6a6cf690504eb9",
-                "sha256:b5fd5314c3bc445fbf129c656b654c95fd13629925226e61dde8af60eab2e482",
-                "sha256:bf3c19d53871f7374804f3012e56e5633ca312e6dee3a72990d374184db48c60",
-                "sha256:c8da77d6b96d3785611f961fb6fc697e2b4bb280d9b5aabeb9c72e5268498d88",
-                "sha256:d325fafb6a510cb6a3e97758cb1aac9d900177859f895e681091666a2c1635f5",
-                "sha256:d71a6da049ec7c6e718d545dc9c9e8f18d8dcb6b94e88c204a3eb453a078e0b4",
-                "sha256:e71a2ba9a81a2310e1e948f30d77a7e22bd23e70b4dc25061838d10580aac25d",
-                "sha256:ed10884178bf18a3b0e275350689160916b6e65ab90138a31cbaaba4e46c69ca",
-                "sha256:f57e717814dadbfec87f491d73af24f9fb9e699afdd138218d548e3a68744f02"
-            ],
-            "index": "pypi",
-            "version": "==0.3.1"
-=======
->>>>>>> da59c91f
+                "sha256:0f287d13d0082cae62b0c815932db12ff4282a755159bae1039510e7e5f922c1",
+                "sha256:12078b921fbf9ee0314c98c0b43659bd630343d1d60a5fc0ad0673b9303b6773",
+                "sha256:42d8451cad1cc0444a62056c819b6b19821d5e1e5cfe7241707bb39145d2120c",
+                "sha256:530835f98fe90342dc72d8f869f80c87f83fdc24ea207e1127105f9958f1d601",
+                "sha256:7617cbd6ae80330506f3c30c1edde7dd66670d4c89102e1356913e7b902c7443",
+                "sha256:9b16fe8ddba2514ed2c8b8a752811b337646e91281c922a4686898f218239196",
+                "sha256:d3d11444b09ae68ddd43411fd72dc50f0e435bacdc839cfee6b4f9228c027bad"
+            ],
+            "markers": "python_version >= '3.7'",
+            "version": "==1.0.0"
         },
         "python-dateutil": {
             "hashes": [
                 "sha256:0123cacc1627ae19ddf3c27a5de5bd67ee4586fbdd6440d9748f8abb483d3e86",
                 "sha256:961d03dc3453ebbc59dbdea9e4e11c5651520a876d0f4db161e8674aae935da9"
             ],
-            "markers": "python_version >= '2.7' and python_version not in '3.0, 3.1, 3.2, 3.3'",
+            "markers": "python_version >= '2.7' and python_version not in '3.0, 3.1, 3.2'",
             "version": "==2.8.2"
         },
         "pytz": {
@@ -858,11 +773,7 @@
                 "sha256:fdf48d9b1f13af69e4e2c78e05067e322e9c8c97463c315cd0ecb47a94e259fc",
                 "sha256:ff3b1025356508d41f4fe48528e509d95f9e4015e90cf158cd58c56dc63e0ac5"
             ],
-<<<<<<< HEAD
-            "index": "pypi",
-=======
-            "markers": "python_version >= '3.7'",
->>>>>>> da59c91f
+            "markers": "python_version >= '3.7'",
             "version": "==0.19.3"
         },
         "scipy": {
@@ -893,13 +804,10 @@
             ],
             "markers": "python_version < '3.12' and python_version >= '3.8'",
             "version": "==1.9.0"
-<<<<<<< HEAD
-=======
         },
         "scod-regression": {
             "editable": true,
             "path": "./third_party/scod-regression"
->>>>>>> da59c91f
         },
         "seaborn": {
             "hashes": [
@@ -911,33 +819,33 @@
         },
         "setuptools": {
             "hashes": [
-                "sha256:273b6847ae61f7829c1affcdd9a32f67aa65233be508f4fbaab866c5faa4e408",
-                "sha256:d5340d16943a0f67057329db59b564e938bb3736c6e50ae16ea84d5e5d9ba6d0"
-            ],
-            "markers": "python_version >= '3.7'",
-            "version": "==63.3.0"
+                "sha256:7c7854ee1429a240090297628dc9f75b35318d193537968e2dc14010ee2f5bca",
+                "sha256:dc2662692f47d99cb8ae15a784529adeed535bcd7c277fee0beccf961522baf6"
+            ],
+            "markers": "python_version >= '3.7'",
+            "version": "==63.4.1"
         },
         "six": {
             "hashes": [
                 "sha256:1e61c37477a1626458e36f7b1d82aa5c9b094fa4802892072e49de9c60c4c926",
                 "sha256:8abb2f1d86890a2dfb989f9a77cfcfd3e47c2a354b01111771326f8aa26e0254"
             ],
-            "markers": "python_version >= '2.7' and python_version not in '3.0, 3.1, 3.2, 3.3'",
+            "markers": "python_version >= '2.7' and python_version not in '3.0, 3.1, 3.2'",
             "version": "==1.16.0"
         },
         "spatialdyn": {
             "hashes": [
-                "sha256:1eb5e2e9a77a86522b87798ceee783bdecab6624d17acb521af895e7bee6ec78",
-                "sha256:23005e399f23176fc20e279e9a4977620ce400f402bfd3f8cd21d2f5567929d9",
-                "sha256:3056e4c8df8aed20abdc0e12ba67ece65e117fe0c82c5eced60dd14912b486d2",
-                "sha256:6277cdb62d791813adc24b892387417036a39ad8ecd740cbd4748c0ff402f901",
-                "sha256:7c7b5f692998a80984cad88811f3d7654c1feaa5be74ba22c02ab88fe4f2b189",
-                "sha256:9c15bccfb1f629b9390e50ff029aa0a0d15e88334f94e81064d12f6f15d2a6fd",
-                "sha256:cbe608a9e643ae826dae1e707888ac5d9c9bc933988da93fdc5a46c1c529ac05",
-                "sha256:e7136fa7b889c0fe2a2818e4d2fda42cb01de60854f6d1328545a80096a3bfc7"
-            ],
-            "index": "pypi",
-            "version": "==1.4.3"
+                "sha256:16801833f60a3b5084c744b2c9dae2398b14e8d6ef129df56eda130da3cf3b04",
+                "sha256:2ceb2cea5f94130d65f2f57cff04f06f90c44ed4b131a52c5aa78c22bc785cce",
+                "sha256:58190108bd77161cc52d3c606b76cffb67020e6db774bd05aa9df6887bd30207",
+                "sha256:7d5b94395a64642b97915ea99e1b47da864ee368a6b90e99b848a198a5d0174a",
+                "sha256:8e8213a72ecd83c78f09302e8175bfe3c033b4b0ddc02169973ec6caf78b4133",
+                "sha256:b6c32c12d944c555deabfcd1e3eba4d9920ec5100ec23b2b2e604d5067564fe2",
+                "sha256:c8afb3f9e1e9f0da4e1c46f920840b14a3bb18d23321c48690b5c27cf179e303",
+                "sha256:cc1a25ae907e40ea3b694bef0aaf9922c8cead2b230ff150ce6d42e6797c87f9"
+            ],
+            "markers": "python_version >= '3.6'",
+            "version": "==1.4.4"
         },
         "temporal-policies": {
             "editable": true,
@@ -947,11 +855,7 @@
             "hashes": [
                 "sha256:baa727f791776f9e5841d347127720ceed4bbd59c36b40604b95fb2ae6029276"
             ],
-<<<<<<< HEAD
-            "index": "pypi",
-=======
-            "markers": "python_version >= '3.6'",
->>>>>>> da59c91f
+            "markers": "python_version >= '3.6'",
             "version": "==2.9.1"
         },
         "tensorboard-data-server": {
@@ -979,61 +883,29 @@
         },
         "torch": {
             "hashes": [
-                "sha256:0399746f83b4541bcb5b219a18dbe8cade760aba1c660d2748a38c6dc338ebc7",
-                "sha256:0986685f2ec8b7c4d3593e8cfe96be85d462943f1a8f54112fc48d4d9fbbe903",
-                "sha256:13c7cca6b2ea3704d775444f02af53c5f072d145247e17b8cd7813ac57869f03",
-                "sha256:201abf43a99bb4980cc827dd4b38ac28f35e4dddac7832718be3d5479cafd2c1",
-                "sha256:2143d5fe192fd908b70b494349de5b1ac02854a8a902bd5f47d13d85b410e430",
-                "sha256:2568f011dddeb5990d8698cc375d237f14568ffa8489854e3b94113b4b6b7c8b",
-                "sha256:3322d33a06e440d715bb214334bd41314c94632d9a2f07d22006bf21da3a2be4",
-                "sha256:349ea3ba0c0e789e0507876c023181f13b35307aebc2e771efd0e045b8e03e84",
-                "sha256:44a3804e9bb189574f5d02ccc2dc6e32e26a81b3e095463b7067b786048c6072",
-                "sha256:5ed69d5af232c5c3287d44cef998880dadcc9721cd020e9ae02f42e56b79c2e4",
-                "sha256:60d06ee2abfa85f10582d205404d52889d69bcbb71f7e211cfc37e3957ac19ca",
-                "sha256:63341f96840a223f277e498d2737b39da30d9f57c7a1ef88857b920096317739",
-                "sha256:72207b8733523388c49d43ffcc4416d1d8cd64c40f7826332e714605ace9b1d2",
-                "sha256:7ddb167827170c4e3ff6a27157414a00b9fef93dea175da04caf92a0619b7aee",
-                "sha256:844f1db41173b53fe40c44b3e04fcca23a6ce00ac328b7099f2800e611766845",
-                "sha256:a1325c9c28823af497cbf443369bddac9ac59f67f1e600f8ab9b754958e55b76",
-                "sha256:abbdc5483359b9495dc76e3bd7911ccd2ddc57706c117f8316832e31590af871",
-                "sha256:c0313438bc36448ffd209f5fb4e5f325b3af158cdf61c8829b8ddaf128c57816",
-                "sha256:e3e8348edca3e3cee5a67a2b452b85c57712efe1cc3ffdb87c128b3dde54534e",
-                "sha256:fb47291596677570246d723ee6abbcbac07eeba89d8f83de31e3954f21f44879"
-            ],
-<<<<<<< HEAD
-            "index": "pypi",
-            "version": "==1.12.0"
-        },
-        "torchvision": {
-            "hashes": [
-                "sha256:01e9e7b2e7724e66561e8d98f900985d80191e977c5c0b3f33ed31800ba0210c",
-                "sha256:0e28740bd5695076f7c449af650fc474d6566722d446461c2ceebf9c9599b37f",
-                "sha256:1b703701f0b99f307ad925b1abda2b3d5bdbf30643ff02102b6aeeb8840ae278",
-                "sha256:1e2049f1207631d42d743205f663f1d2235796565be3f18b0339d479626faf30",
-                "sha256:253eb0c67bf88cef4a79ec69058c3e94f9fde28b9e3699ad1afc0b3ed50f8075",
-                "sha256:42d95ab197d090efc5669fec02fbc603d05c859e50ca2c60180d1a113aa9b3e2",
-                "sha256:5c31e9b3004142dbfdf32adc4cf2d4fd709b820833e9786f839ae3a91ff65ef0",
-                "sha256:61d5093a50b7923a4e5bf9e0271001c29e01abec2348b7dd93370a0a9d15836c",
-                "sha256:667cac55afb13cda7d362466e7eba3119e529b210e55507d231bead09aca5e1f",
-                "sha256:6c4c35428c758adc485ff8f239b5ed68c1b6c26efa261a52e431cab0f7f22aec",
-                "sha256:83a4d9d50787d1e886c94486b63b15978391f6cf1892fce6a93132c09b14e128",
-                "sha256:a20662c11dc14fd4eff102ceb946a7ee80b9f98303bb52435cc903f2c4c1fe10",
-                "sha256:acb72a40e5dc0cd454d28514dbdd589a5057afd9bb5c785b87a54718b999bfa1",
-                "sha256:ad458146aca15f652f9b0c227bebd5403602c7341f15f68f20ec119fa8e8f4a5",
-                "sha256:ada295dbfe55017b02acfab960a997387f5addbadd28ee5e575e24f692992ce4",
-                "sha256:b620a43df4131ad09f5761c415a016a9ea95aaf8ec8c91d030fb59bad591094a",
-                "sha256:b7a2c9aebc7ef265777fe7e82577364288d98cf6b8cf0a63bb2621df78a7af1a",
-                "sha256:c2278a189663087bb8e65915062aa7a25b8f8e5a3cfaa5879fe277e23e4bbf40",
-                "sha256:df16abf31e7a5fce8db1f781bf1e4f20c8bc730c7c3f657e946cc5820c04e465"
-            ],
-            "index": "pypi",
-            "version": "==0.13.0"
-        },
-=======
+                "sha256:0ccc85cd06227a3edf809e2c795fd5762c3d4e8a38b5c9f744c6e7cf841361bb",
+                "sha256:0e48af66ad755f0f9c5f2664028a414f57c49d6adc37e77e06fe0004da4edb61",
+                "sha256:34ce5ea4d8d85da32cdbadb50d4585106901e9f8a3527991daa70c13a09de1f7",
+                "sha256:4322aa29f50da7f404db06cdf30896ea67b09f673af4a985afc7162bc897864d",
+                "sha256:44a1d02fd20f827f0f36dc26fdcfc45e793806a6ad52769a22260655a77a4369",
+                "sha256:50fd9bf85c578c871c28f1cb0ace9dfc6024401c7f399b174fb0f370899f4454",
+                "sha256:58c7814502b1c129a650d7092033bbb0bbd64faf1a7941631aaa1aeaddc37570",
+                "sha256:5d77b5ece78fdafa5c7f42995ff9474399d22571cd6b2de21a5d666306a2ff8c",
+                "sha256:62052b50fffc29ca7afc0c04ef8206b6f1ca9d10629cb543077e12967e8d0398",
+                "sha256:6860b1d1bf0bb0b67a6bd47f85a0e4c825b518eea13b5d6101999dbbcbd5bc0c",
+                "sha256:831cf588f01dda9409e75576741d2823453990dee2983d670f2584b37a01adf7",
+                "sha256:866bfba29ac98dec35d893d8e17eaec149d0ac7a53be7baae5c98069897db667",
+                "sha256:8ee7c2e8d7f7020d5bfbc1bb91b9591044c26bbd0cee5e4f694cfd7ed8649260",
+                "sha256:951640fb8db308a59d9b510e7d1ad910aff92913323bbe4bc75435347ddd346d",
+                "sha256:b5a38682769b544c875ecc34bcb81fbad5c922139b61319aacffcfd8a32f528c",
+                "sha256:b96654d42566080a134e784705f33f8536b3b95b5dcde357ed7879b1692a5f78",
+                "sha256:c1554e49d74f1b2c3e7202d77056ba2dd7465437585bac64062b580f714a44e9",
+                "sha256:e4d2e0ddd652f30e94cff750220324ec45705d4ecc69658f773b3cb1c7a28dd0",
+                "sha256:f82d77695a60626f2b7382d85bc566de8a6b3e50d32080755abc040db802e419"
+            ],
             "markers": "python_version >= '3.7'",
             "version": "==1.11.0"
         },
->>>>>>> da59c91f
         "tqdm": {
             "hashes": [
                 "sha256:40be55d30e200777a307a7585aee69e4eabb46b4ec6a4b4a5f2d9f11e7d5408d",
