--- conflicted
+++ resolved
@@ -856,13 +856,10 @@
         }
         self._seed = seed
         task_sampling_trials += 1
-<<<<<<< HEAD
         print("Environment resetted.")
-=======
 
         info["scene_description"] = self.get_scene_description(verbose=True)
 
->>>>>>> 4fa5a7de
         return self.get_observation(), info
 
     def step(
