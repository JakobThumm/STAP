--- conflicted
+++ resolved
@@ -54,19 +54,16 @@
             kwargs: Keyword arguments for `TableEnv`.
         """
         self._human_kwargs = utils.load_config(human_config)
-<<<<<<< HEAD
         if "joint_names" in self._human_kwargs:
             joint_names = self._human_kwargs.pop("joint_names")
         else:
             joint_names = None
-=======
         if animation_initializations is not None:
             init_config = utils.load_config(animation_initializations)
             self._animation_initializations = init_config["initializations"]
             self._initialization_randomization = init_config["randomization"]
         else:
             self._animation_initializations = None
->>>>>>> 2e09e2ab
         self._animations = load_human_animation_data(
             animation_type=animation_type,
             human_animation_names=human_animation_names,
