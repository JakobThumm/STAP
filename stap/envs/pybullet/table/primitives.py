import abc
import random
from functools import partial
from typing import Callable, Dict, List, NamedTuple, Optional, Type, Union

import gym
import numpy as np
from ctrlutils import eigen
from scipy.spatial.transform import Rotation

from stap.envs import base as envs
from stap.envs.pybullet.real.object_tracker_ros import SAFETY_OFFSET
from stap.envs.pybullet.sim import math
from stap.envs.pybullet.sim.robot import ControlException, Robot
from stap.envs.pybullet.table import primitive_actions, utils
from stap.envs.pybullet.table.objects import Box, Hook, Null, Object, Rack, Screwdriver
from stap.utils.macros import SIMULATION_FREQUENCY, SIMULATION_TIME_STEP

dbprint = lambda *args: None  # noqa
# dbprint = print


ACTION_CONSTRAINTS = {"max_lift_height": 0.35, "max_lift_radius": 0.7}


def compute_top_down_orientation(
    theta: float, quat_obj: eigen.Quaterniond = eigen.Quaterniond.identity()
) -> eigen.Quaterniond:
    """Computes the top-down orientation of the end-effector with respect to a target object.

    Args:
        theta: Angle of the gripper about the world z-axis wrt the target object.
        quat_obj: Orientation of the target object.
    """
    command_aa = eigen.AngleAxisd(theta, np.array([0.0, 0.0, 1.0]))
    command_quat = quat_obj * eigen.Quaterniond(command_aa)
    return command_quat


def did_object_move(
    obj: Object,
    old_pose: math.Pose,
    max_delta_xyz: float = 0.05,
    max_delta_theta: float = 5.0 * np.pi / 180,
) -> bool:
    """Checks if the object has moved significantly from its old pose."""
    new_pose = obj.pose()
    T_old_to_world = old_pose.to_eigen()
    T_new_to_world = new_pose.to_eigen()
    T_new_to_old = T_old_to_world.inverse() * T_new_to_world

    delta_xyz = float(np.linalg.norm(T_new_to_old.translation))
    delta_theta = eigen.AngleAxisd(eigen.Quaterniond(T_new_to_old.linear)).angle
    return delta_xyz >= max_delta_xyz or delta_theta >= max_delta_theta


def initialize_robot_pose(robot: Robot) -> bool:
    x_min, x_max = (
        utils.TABLE_CONSTRAINTS["table_x_min"],
        ACTION_CONSTRAINTS["max_lift_radius"],
    )
    y_min = utils.TABLE_CONSTRAINTS["table_y_min"]
    y_max = utils.TABLE_CONSTRAINTS["table_y_max"]
    xy_min = np.array([x_min, y_min])
    xy_max = np.array([x_max, y_max])

    while True:
        xy = np.random.uniform(xy_min, xy_max)
        if np.linalg.norm(xy) < ACTION_CONSTRAINTS["max_lift_radius"]:
            break
    theta = np.random.uniform(-np.pi, np.pi)

    pos = np.append(xy, ACTION_CONSTRAINTS["max_lift_height"])
    aa = eigen.AngleAxisd(theta, np.array([0.0, 0.0, 1.0]))
    quat = eigen.Quaterniond(aa)
    desired_qpos, success = robot.arm.inverse_kinematics(
        pos, quat, positional_precision=0.01, orientational_precision=0.05
    )
    if success:
        robot.reset(qpos=desired_qpos)
        return True
    # try:
    #     robot.goto_pose(pos, quat)
    # except ControlException as e:
    #     dbprint("initialize_robot_pose():\n", e)
    #     return False
    return False


class ExecutionResult(NamedTuple):
    """Return tuple from Primitive.execute()."""

    success: bool
    """Whether the action succeeded."""

    truncated: bool
    """Whether the action was truncated because of a control error."""


class Primitive(envs.Primitive, abc.ABC):
    Action: Type[primitive_actions.PrimitiveAction]

    def __init__(self, env: envs.Env, idx_policy: int, arg_objects: List[Object]):
        super().__init__(env=env, idx_policy=idx_policy)
        self._arg_objects = arg_objects

    @property
    def arg_objects(self) -> List[Object]:
        return self._arg_objects

    @abc.abstractmethod
    def execute(self, action: np.ndarray, real_world: bool = False) -> ExecutionResult:
        """Executes the primitive.

        Args:
            action: Normalized action (inside action_space, not action_scale).
        Returns:
            (success, truncated) 2-tuple.
        """

    def sample(self, uniform: bool = False) -> np.ndarray:
        if not uniform and random.random() < 0.9:
            action = self.normalize_action(self.sample_action().vector)
            action = np.random.normal(loc=action, scale=0.05)
            action = action.astype(np.float32).clip(self.action_space.low, self.action_space.high)
            return action
        else:
            return super().sample()

    @abc.abstractmethod
    def sample_action(self) -> primitive_actions.PrimitiveAction:
        pass

    def get_policy_args(self) -> Optional[Dict[str, List[int]]]:
        """Gets auxiliary policy args for the current primitive.
        Computes the ordered object indices for the given policy.

        The first index is the end-effector, the following indices are the
        primitive arguments (in order), and the remaining indices are for the
        rest of the objects. The last two objects are reserved for the human hands.

        The non-arg objects can be shuffled randomly for training. This method
        also returns the start and end indices of the non-arg objects.

        Returns:
            Dict with `observation_indices` and `shuffle_range` keys.
        """
        from stap.envs.pybullet.human_table_env import HumanTableEnv
        from stap.envs.pybullet.table_env import TableEnv

        assert isinstance(self.env, TableEnv)
        # This should always be the case.
        assert TableEnv.EE_OBSERVATION_IDX == 0
        # Add end-effector index first.
        observation_indices = list(range(TableEnv.MAX_NUM_OBJECTS))
        idx_shuffle_start = 1 + len(self.arg_objects)
        if isinstance(self.env, HumanTableEnv):
            idx_shuffle_end = TableEnv.MAX_NUM_OBJECTS - 2
        else:
            idx_shuffle_end = TableEnv.MAX_NUM_OBJECTS

        return {
            "observation_indices": observation_indices,
            "shuffle_range": [idx_shuffle_start, idx_shuffle_end],
        }
        # return self.env.get_policy_args(self)

    def get_policy_args_ids(self) -> List[int]:
        """Return the index of the policy args in the observation vector."""
        return list(range(1, len(self.arg_objects) + 1))

    def get_non_arg_objects(self, objects: Dict[str, Object]) -> List[Object]:
        """Gets the non-primitive argument objects."""
        return [obj for obj in objects.values() if obj not in self.arg_objects and not obj.isinstance(Null)]

    def create_object_movement_check(
        self,
        non_arg_objects: bool = True,
        arg_objects: bool = False,
        custom_objects: bool = False,
        objects: Optional[Union[List[Object], Dict[str, Object]]] = None,
    ) -> Callable[[], bool]:
        """Returns a function that checks if any non-primitive argument has been significantly perturbed."""
        if sum([non_arg_objects, arg_objects, custom_objects]) != 1:
            raise ValueError("Must specify only one of non_arg_objects, arg_objects, or custom_objects.")

        # Get specified objects.
        if non_arg_objects:
            if objects is None or not isinstance(objects, dict):
                raise ValueError("Require dictionary of objects for non-arg object movement check.")
            objects = self.get_non_arg_objects(objects)
        elif custom_objects:
            if objects is None or not isinstance(objects, list):
                raise ValueError("Require list of objects for custom object movement check.")
        else:
            objects = self.arg_objects

        # Get object poses.
        old_poses = [obj.pose() for obj in objects]

        def did_non_args_move() -> bool:
            """Checks if any object has moved significantly from its old pose."""
            for obj, old_pose in zip(objects, old_poses):
                if obj.is_active:
                    continue
                if did_object_move(obj, old_pose):
                    return True
            return False

        return did_non_args_move

    def __eq__(self, other) -> bool:
        if isinstance(other, Primitive):
            return str(self) == str(other)
        else:
            return False

    def __str__(self) -> str:
        args = "" if self.arg_objects is None else ", ".join(map(str, self.arg_objects))
        return f"{type(self).__name__}({args})"


class Pick(Primitive):
    action_space = gym.spaces.Box(low=-1.0, high=1.0, shape=(4,))
    action_scale = gym.spaces.Box(*primitive_actions.PickAction.range())
    Action = primitive_actions.PickAction
    ALLOW_COLLISIONS = False

    def execute(self, action: np.ndarray, real_world: bool = False) -> ExecutionResult:
        from stap.envs.pybullet.table_env import TableEnv

        assert isinstance(self.env, TableEnv)

        # Parse action.
        a = primitive_actions.PickAction(self.scale_action(action))
        dbprint(a)

        # Get object pose.
        obj = self.arg_objects[0]
        obj_pose = obj.pose(sim=(not real_world))
        # Only take z-Rotation for picking
        obj_rot = Rotation.from_quat(obj_pose.quat)
        obj_euler_Z, _, _ = obj_rot.as_euler("ZYX")
        obj_rot_z_only = Rotation.from_euler("ZYX", [obj_euler_Z, 0, 0])
        obj_quat = eigen.Quaterniond(obj_rot_z_only.as_quat())
        print("Object pose: ", obj_pose)

        # Compute position.
        if obj.isinstance(Screwdriver):
            screwdriver: Screwdriver = obj  # type: ignore
            if a.pos[0] > 0.01:
                a.pos[2] = 0.00
            else:
                a.pos[2] = 0.0
            # We have to put the screwdriver a bit higher to avoid collision with the table
            a.pos[2] += SAFETY_OFFSET
        command_pos = obj_pose.pos + obj_quat * a.pos
        # Compute orientation.
        command_quat = compute_top_down_orientation(a.theta.item(), obj_quat)

        pre_pos = np.append(command_pos[:2], ACTION_CONSTRAINTS["max_lift_height"])

        objects = self.env.objects
        robot = self.env.robot
        allow_collisions = self.ALLOW_COLLISIONS or real_world
        if not allow_collisions:
            did_non_args_move = self.create_object_movement_check(objects=objects)
        try:
            if not real_world and not utils.is_inworkspace(obj=obj):
                raise ControlException(f"Object {obj} is beyond the robot workspace.")
            robot.grasp(0)

            robot.arm.set_shield_mode("SSM")

            robot.goto_pose(pre_pos, command_quat, positional_precision=0.02, orientational_precision=0.07)
            if not allow_collisions and did_non_args_move():
                raise ControlException(f"Robot.goto_pose({pre_pos}, {command_quat}) collided")

            robot.goto_pose(
                command_pos,
                command_quat,
                check_collisions=[obj.body_id for obj in self.get_non_arg_objects(objects)],
                positional_precision=0.01,
                orientational_precision=0.03,
            )

            q, _ = robot.arm.get_joint_state(robot.arm.joints)
            # print(f"EE pose: {robot.arm.ee_pose()}, joint positions: {q}")

            if not robot.grasp_object(obj, timeout=3.0, realistic=False):
                raise ControlException(f"Robot.grasp_object({obj}) failed")
            robot.goto_pose(pre_pos, command_quat, positional_precision=0.02, orientational_precision=0.05)
            if not allow_collisions and did_non_args_move():
                raise ControlException(f"Robot.goto_pose({pre_pos}, {command_quat}) collided")
        except ControlException as e:
            print("Pick.execute():\n", e)
            return ExecutionResult(success=False, truncated=True)

        # print("Wait until stable...")
        self.env.wait_until_stable()  # handle pick failures
        print("Pick primitive finished.")
        return ExecutionResult(success=True, truncated=False)

    def sample_action(self) -> primitive_actions.PrimitiveAction:
        obj = self.arg_objects[0]
        if obj.isinstance(Hook):
            hook: Hook = obj  # type: ignore
            pos_handle, pos_head, _ = Hook.compute_link_positions(
                hook.head_length, hook.handle_length, hook.handle_y, hook.radius
            )
            action_range = self.Action.range()
            if random.random() < hook.handle_length / (hook.handle_length + hook.head_length):
                # Handle.
                random_x = np.random.uniform(*action_range[:, 0])
                pos = np.array([random_x, pos_handle[1], 0])
                theta = 0.0
            else:
                # Head.
                random_y = np.random.uniform(*action_range[:, 1])
                pos = np.array([pos_head[0], random_y, 0])
                theta = np.pi / 2
            pos[2] += 0.015
        elif obj.isinstance(Screwdriver):
            screwdriver: Screwdriver = obj  # type: ignore
            action_range = self.Action.range()
            random_x = np.random.uniform(low=-screwdriver.head_length + 0.02, high=screwdriver.handle_length)
            # random_x = np.random.uniform(low=0.0, high=screwdriver.handle_length)
            if random_x > 0.01:
                pos = np.array([random_x, 0, 0.00])
            else:
                pos = np.array([random_x, 0, 0.00])
            theta = 0.0
        elif obj.isinstance(Box):
            pos = np.array([0.0, 0.0, obj.size[2] / 2.0 - 0.01])
            theta = 0.0  # if random.random() <= 0.5 else np.pi / 2
        else:
            pos = np.array([0.0, 0.0, 0.0])
            theta = 0.0
        vector = np.concatenate([pos, [theta]])
        return primitive_actions.PickAction(primitive_actions.PickAction.clip_action(vector))


class Place(Primitive):
    action_space = gym.spaces.Box(low=-1.0, high=1.0, shape=(4,))
    action_scale = gym.spaces.Box(*primitive_actions.PlaceAction.range())
    Action = primitive_actions.PlaceAction
    ALLOW_COLLISIONS = False

    def execute(self, action: np.ndarray, real_world: bool = False, verbose: bool = False) -> ExecutionResult:
        from stap.envs.pybullet.table_env import TableEnv

        assert isinstance(self.env, TableEnv)

        MAX_DROP_DISTANCE = 0.05

        # Parse action.
        a = primitive_actions.PlaceAction(self.scale_action(action))
        dbprint(a)

        obj, target = self.arg_objects

        # Get target pose.
        target_pose = target.pose()
        target_quat = eigen.Quaterniond(target_pose.quat)

        # Scale action to target bbox.
        xy_action_range = primitive_actions.PlaceAction.range()[:, :2]
        xy_normalized = (a.pos[:2] - xy_action_range[0]) / (xy_action_range[1] - xy_action_range[0])
        xy_target_range = np.array(target.bbox[:, :2])
        if target.name == "table":
            xy_target_range[0, 0] = utils.TABLE_CONSTRAINTS["table_x_min"]
            xy_target_range[1, 0] = ACTION_CONSTRAINTS["max_lift_radius"]
        xy_target = (xy_target_range[1] - xy_target_range[0]) * xy_normalized + xy_target_range[0]
        pos = np.append(xy_target, a.pos[2])
        if real_world:
            pos[2] = min(
                self.env.robot.arm.ee_pose().pos[2] - obj.pose().pos[2] + 0.5 * obj.size[2],
                pos[2],
            )

        # Compute position.
        command_pos = target_pose.pos + target_quat * pos

        # Compute orientation.
        if real_world:
            command_quat = compute_top_down_orientation(a.theta.item())
        else:
            command_quat = compute_top_down_orientation(a.theta.item(), target_quat)

        pre_pos = np.append(command_pos[:2], ACTION_CONSTRAINTS["max_lift_height"])

        objects = self.env.objects
        robot = self.env.robot
        allow_collisions = self.ALLOW_COLLISIONS or real_world
        if not allow_collisions:
            did_non_args_move = self.create_object_movement_check(objects=objects)
        try:
            if not real_world and not utils.is_inworkspace(obj_pos=pre_pos[:2]):
                raise ControlException(f"Placement location {pre_pos} is beyond robot workspace.")

            robot.arm.set_shield_mode("SSM")

            robot.goto_pose(pre_pos, command_quat)
            if not allow_collisions and did_non_args_move():
                if verbose:
                    print("Robot.goto_pose(pre_pos, command_quat) collided")
                raise ControlException(f"Robot.goto_pose({pre_pos}, {command_quat}) collided")

            robot.goto_pose(
                command_pos,
                command_quat,
                check_collisions=[target.body_id] + [obj.body_id for obj in self.get_non_arg_objects(objects)],
            )

            # Make sure object won't drop from too high.
            if not real_world and not utils.is_within_distance(obj, target, MAX_DROP_DISTANCE, robot.physics_id):
                if verbose:
                    print("Object dropped from too high.")
                raise ControlException("Object dropped from too high.")

            robot.grasp(0)
            if not allow_collisions and did_non_args_move():
                if verbose:
                    print("Robot.grasp(0) collided")
                raise ControlException("Robot.grasp(0) collided")

            robot.goto_pose(pre_pos, command_quat)
            if not allow_collisions and did_non_args_move():
                if verbose:
                    print("Robot.goto_pose(pre_pos, command_quat) collided")
                raise ControlException(f"Robot.goto_pose({pre_pos}, {command_quat}) collided")
        except ControlException as e:
            # If robot fails before grasp(0), object may still be grasped.
            dbprint("Place.execute():\n", e)
            if verbose:
                print("Place.execute():\n", e)
            return ExecutionResult(success=False, truncated=True)

        self.env.wait_until_stable()

        if utils.is_below_table(obj):
            # Falling off the table is an exception.
            return ExecutionResult(success=False, truncated=True)

        if not utils.is_upright(obj) or not utils.is_above(obj, target):
            if verbose:
                print("Object not upright or not above target.")
            return ExecutionResult(success=False, truncated=False)

        return ExecutionResult(success=True, truncated=False)

    def sample_action(self) -> primitive_actions.PrimitiveAction:
        action = self.Action.random()
        action_range = action.range()

        # Compute an appropriate place height given the grasped object's height.
        obj = self.arg_objects[0]
        z_gripper = ACTION_CONSTRAINTS["max_lift_height"]
        z_obj = obj.pose().pos[2]
        action.pos[2] = z_gripper - z_obj + 0.5 * obj.size[2]

        action.pos[2] = np.clip(action.pos[2], action_range[0, 2], action_range[1, 2])

        return action

    @classmethod
    def action(cls, action: np.ndarray) -> primitive_actions.PrimitiveAction:
        return primitive_actions.PlaceAction(action)


class Handover(Primitive):
    """Handover primitive.

    The action is three-dimensional, where the first dimension is the pitch angle of the end-effector, the second
    dimension is the distance to the human hand, and third dimension is the height at which the object should be handed
    over. The distance hereby defines the distance in which we switch from a close handover to a far handover.
    The robot will always try to move to a position, such that the end-effector is pointing towards the human hand.
    E.g, pitch=0: e   pitch=pi/2: x <----- e
                  |                 |-----|
                  v                   dist
                  x
    """

    action_space = gym.spaces.Box(low=-1.0, high=1.0, shape=(3,))
    action_scale = gym.spaces.Box(*primitive_actions.HandoverAction.range())
    Action = primitive_actions.HandoverAction
    ALLOW_COLLISIONS = False

    def execute(self, action: np.ndarray, real_world: bool = False, verbose: bool = False) -> ExecutionResult:
        from stap.envs.pybullet.human_table_env import HumanTableEnv

        assert isinstance(self.env, HumanTableEnv)

        START_DISTANCE = 0.5
        SUCCESS_DISTANCE = 0.1
        SUCCESS_TIME = 0.5
        WAIT_TIME = 0.1
        TIMEOUT = 10
        ADDITIONAL_OFFSET = np.array([0, 0, 0.2])
        UPDATE_POS_EVERY = 10
        PRECISION = 0.1

        success = False
        self.success_counter = 0
        # Parse action.
        a = primitive_actions.HandoverAction(self.scale_action(action))
        dbprint(a)

        obj, target = self.arg_objects
        command_pose = self.calculate_command_pose(a, target)
        pre_pos = self.env.robot.arm.ee_pose().pos

        objects = self.env.objects
        robot = self.env.robot
        allow_collisions = self.ALLOW_COLLISIONS or real_world
        if not allow_collisions:
            did_non_args_move = self.create_object_movement_check(objects=objects)
        try:
            # if not real_world and not utils.is_inworkspace(obj_pos=pre_pos[:2]):
            #    raise ControlException(f"Placement location {pre_pos} is beyond robot workspace.")
            # If the human hand is too far away, move to home position.
            human_close = self.termination_condition(obj, target, START_DISTANCE, 0.0)
            while not human_close:
                robot.goto_pose(self.env.robot.arm.home_pose.pos, self.env.robot.arm.home_pose.quat)
                human_close = self.termination_condition(obj, target, START_DISTANCE, 0.0)
                self.env.wait_until_stable(
                    min_iters=np.ceil(WAIT_TIME * SIMULATION_FREQUENCY),
                    max_iters=np.ceil(WAIT_TIME * SIMULATION_FREQUENCY),
                )
            # if not allow_collisions and did_non_args_move():
            #    if verbose:
            #        print("Robot.goto_pose(pre_pos, command_quat) collided")
            #    raise ControlException(f"Robot.goto_pose({pre_pos}, {command_quat}) collided")

            pose_fn = partial(self.calculate_command_pose, a, target, ADDITIONAL_OFFSET)
            termination_fn = partial(self.termination_condition, obj, target, SUCCESS_DISTANCE, SUCCESS_TIME)
            robot.arm.set_prior_to_home()
            success = robot.goto_dynamic_pose(
                pose_fn=pose_fn,
                termination_fn=termination_fn,
                update_pose_every=UPDATE_POS_EVERY,
                timeout=TIMEOUT,
                positional_precision=PRECISION,
                orientational_precision=PRECISION,
                check_collisions=[target.body_id] + [obj.body_id for obj in self.get_non_arg_objects(objects)],
            )
            if not success or (not allow_collisions and did_non_args_move()):
                if verbose:
                    print("Robot.goto_dynamic_pose() failed")
                raise ControlException("Robot.goto_dynamic_pose() failed")

            robot.grasp(0)
            # Once the gripper is opened, we assume the handover was a success.
            success = True
            if not allow_collisions and did_non_args_move():
                if verbose:
                    print("Robot.grasp(0) collided")
                raise ControlException("Robot.grasp(0) collided")

            robot.goto_pose(self.env.robot.arm.home_pose.pos, self.env.robot.arm.home_pose.quat)
            if not allow_collisions and did_non_args_move():
                if verbose:
                    print("Robot.goto_pose(pre_pos, command_quat) collided")
                raise ControlException(f"Robot.goto_pose({pre_pos}, {command_quat}) collided")
        except ControlException as e:
            # If robot fails before grasp(0), object may still be grasped.
            dbprint("Place.execute():\n", e)
            if verbose:
                print("Place.execute():\n", e)
            return ExecutionResult(success=False, truncated=True)

        self.env.wait_until_stable()

        return ExecutionResult(success=success, truncated=False)

    def calculate_command_pose(
        self,
        action: primitive_actions.HandoverAction,
        target: Object,
        additional_offset: Optional[np.ndarray] = None,
    ) -> math.Pose:
        if additional_offset is None:
            additional_offset = np.zeros(3)
        target_pos = target.pose().pos
        target_pos[2] = action.height
        base_pos = self.env.robot.arm.base_pos + additional_offset
        human_dist = np.linalg.norm(target_pos - base_pos)
        if human_dist < action.distance:
            return self.command_pose_close(action, target)
        else:
            return self.command_pose_far(action, target, additional_offset)

    def command_pose_close(self, action: primitive_actions.HandoverAction, target: Object) -> math.Pose:
        # Get target pose.
        target_pos = target.pose().pos
        ee_pos = self.env.robot.arm.ee_pose().pos + self.env.robot.arm.ee_offset
        # The yaw angle is defined as the angle between the current end-effector position and the target position on the x-y plane.
        yaw = np.arctan2(target_pos[1] - ee_pos[1], target_pos[0] - ee_pos[0])
        pitch = action.pitch
        distance = 0.05  # action.distance
        vec_to_eef = np.array([0, 0, 1])
        rot = Rotation.from_euler("ZY", [yaw, pitch])  # type: ignore
        command_vec = rot.apply(vec_to_eef)
        command_quat = eigen.Quaterniond(rot.as_quat())
        command_pos = target_pos + command_vec * distance
        return math.Pose(command_pos, command_quat)

    def command_pose_far(
        self,
        action: primitive_actions.HandoverAction,
        target: Object,
        additional_offset: Optional[np.ndarray] = None,
    ) -> math.Pose:
        if additional_offset is None:
            additional_offset = np.zeros(3)
        # Get target pose.
        target_pos = target.pose().pos
        target_pos[2] = action.height
        base_pos = self.env.robot.arm.base_pos + additional_offset
        # The yaw angle is defined as the angle between the current end-effector position and the target position on the x-y plane.
        yaw = np.arctan2(target_pos[1] - base_pos[1], target_pos[0] - base_pos[0])
        pitch = action.pitch
        height = min(target_pos[2] - base_pos[2], action.distance)
        phi = np.arcsin(height / action.distance)
        command_pos = base_pos + np.array(
            [np.cos(phi) * action.distance * np.cos(yaw), np.cos(phi) * action.distance * np.sin(yaw), height]
        )
        rot = Rotation.from_euler("ZY", [yaw, pitch])  # type: ignore
        command_quat = eigen.Quaterniond(rot.as_quat())
        return math.Pose(command_pos, command_quat)

    def termination_condition(
        self, object: Object, target: Object, success_distance: float = 0.1, success_time: float = 0.5
    ) -> bool:
        """Checks if the human hand is within reach of the object for at least `success_time` seconds."""
        target_pos = target.pose().pos
        obj_pos = object.pose().pos
        if np.linalg.norm(target_pos - obj_pos) < success_distance:
            self.success_counter += 1
        else:
            self.success_counter = 0
        if self.success_counter * SIMULATION_TIME_STEP >= success_time:
            return True
        else:
            return False

    def sample_action(self) -> primitive_actions.PrimitiveAction:
        return self.Action.random()

    @classmethod
    def action(cls, action: np.ndarray) -> primitive_actions.PrimitiveAction:
        return primitive_actions.PlaceAction(action)


class StaticHandover(Primitive):
    """Handover primitive that is not adapting to the human.

    The action is three-dimensional, where the first dimension is the pitch angle of the end-effector, the second
    dimension is the distance to the human hand, and third dimension is the height at which the object should be handed
    over. The distance hereby defines the distance in which the EEF should be placed from the base.
    The robot will always try to move to a position, such that the end-effector is pointing towards the human hand.
    E.g, pitch=0: e   pitch=pi/2: x <----- e
                  |                 |-----|
                  v                   dist
                  x
    """

    action_space = primitive_actions.HandoverAction.SPACE
    action_scale = gym.spaces.Box(*primitive_actions.HandoverAction.range())
    Action = primitive_actions.HandoverAction
    ALLOW_COLLISIONS = False

    def execute(self, action: np.ndarray, real_world: bool = False, verbose: bool = False) -> ExecutionResult:
        from stap.envs.pybullet.human_table_env import HumanTableEnv

        assert isinstance(self.env, HumanTableEnv)

<<<<<<< HEAD
        SUCCESS_DISTANCE = 0.5
        SUCCESS_TIME = 0.3
        FIRST_MOVEMENT_TIMEOUT = 10.0
        WAIT_TIMEOUT = 10.0
=======
        SUCCESS_DISTANCE = 1.0
        SUCCESS_TIME = 0.3
        FIRST_MOVEMENT_TIMEOUT = 2.0
        WAIT_TIMEOUT = 15
>>>>>>> 6197792b
        ADDITIONAL_OFFSET = np.array([0, 0, 0.2])
        POSITIONAL_PRECISION = 0.05
        ORIENTATIONAL_PRECISION = 0.03
        success = False
        self.success_counter = 0
        # Parse action.
        a = primitive_actions.HandoverAction(self.scale_action(action))
        print("Executing Static Handover action ", a)

        obj, target = self.arg_objects
        objects = self.env.objects
        robot = self.env.robot
        allow_collisions = self.ALLOW_COLLISIONS or real_world
        if not allow_collisions:
            did_non_args_move = self.create_object_movement_check(objects=objects)
        try:
            robot.arm.set_prior_to_home()
            command_pose = self.calculate_command_pose(a, target, ADDITIONAL_OFFSET)
            command_pos = command_pose.pos
            command_quat = command_pose.quat
            robot.arm.set_shield_mode("PFL")
            success = robot.goto_pose(
                command_pos,
                command_quat,
                check_collisions=[target.body_id] + [obj.body_id for obj in self.get_non_arg_objects(objects)],
                timeout=FIRST_MOVEMENT_TIMEOUT,
                positional_precision=POSITIONAL_PRECISION,
                orientational_precision=ORIENTATIONAL_PRECISION,
                ignore_last_half_rotation=False,
            )
            if not success:
                raise ControlException("Moving to handover pose failed")
            termination_fn = partial(self.termination_condition_eef, target, SUCCESS_DISTANCE, SUCCESS_TIME)
            print("Waiting for handover to be successful")
            robot.arm.set_shield_mode("OFF")
            success = robot.wait_for_termination(termination_fn=termination_fn, timeout=WAIT_TIMEOUT)
            if not success:
                raise ControlException("Handover failed: Human hand not within reach")
            obj.freeze()
            obj_pose_after_grip = obj.pose()
            robot.grasp(0)
            obj.set_pose(obj_pose_after_grip)
            # Once the gripper is opened, we assume the handover was a success.
            success = True
            if not allow_collisions and did_non_args_move():
                raise ControlException("Robot.grasp(0) collided")
            robot.arm.set_shield_mode("PFL")
            robot.goto_configuration(robot.arm.q_home)
            obj.set_pose(obj_pose_after_grip)
            if not allow_collisions and did_non_args_move():
                raise ControlException("Robot.goto_pose() collided")
        except ControlException as e:
            # If robot fails before grasp(0), object may still be grasped.
            print("StaticHandover.execute():\n", e)
            robot.arm.set_shield_mode("PFL")
            return ExecutionResult(success=False, truncated=True)

        self.env.wait_until_stable()
        robot.arm.set_shield_mode("PFL")
        return ExecutionResult(success=success, truncated=False)

    def calculate_command_pose(
        self,
        action: primitive_actions.HandoverAction,
        target: Object,
        additional_offset: Optional[np.ndarray] = None,
    ) -> math.Pose:
        if additional_offset is None:
            additional_offset = np.zeros(3)
        # Get target pose.
        target_pos = target.pose().pos
        # print("Target pos: ", target_pos)
        target_pos[2] = action.height
        base_pos = self.env.robot.arm.base_pos + additional_offset

        yaw = action.yaw
        pitch = action.pitch
        height = min(target_pos[2] - base_pos[2], action.distance)
        # Mathematics convention:
        # Phi is the polar angle https://en.wikipedia.org/wiki/Spherical_coordinate_system#/media/File:3D_Spherical_2.svg
        phi = np.arccos(height / action.distance)
        # Theta angle is the azimuthal angle https://en.wikipedia.org/wiki/Spherical_coordinate_system#/media/File:3D_Spherical_2.svg
        theta = np.arctan2(target_pos[1] - base_pos[1], target_pos[0] - base_pos[0])
        command_pos = base_pos + np.array(
            [np.sin(phi) * action.distance * np.cos(theta), np.sin(phi) * action.distance * np.sin(theta), height]
        )
        rot = Rotation.from_euler("ZY", [yaw, pitch])  # type: ignore
        command_quat = eigen.Quaterniond(rot.as_quat())
        return math.Pose(command_pos, command_quat)

    def termination_condition(
        self, object: Object, target: Object, success_distance: float = 0.1, success_time: float = 0.5
    ) -> bool:
        """Checks if the human hand is within reach of the object for at least `success_time` seconds."""
        target_pos = target.pose().pos
        obj_pos = object.pose().pos
        # print("Target pos: ", target_pos, " object pos: ", obj_pos)
        if np.linalg.norm(target_pos - obj_pos) < success_distance:
            self.success_counter += 1
        else:
            self.success_counter = 0
        if self.success_counter * SIMULATION_TIME_STEP >= success_time:
            return True
        else:
            return False

    def termination_condition_eef(
        self, target: Object, success_distance: float = 0.1, success_time: float = 0.5
    ) -> bool:
        """Checks if the human hand is within reach of the object for at least `success_time` seconds."""
        target_pos = target.pose().pos
        obj_pos = self.env.robot.arm.ee_pose().pos
        # print("Target pos: ", target_pos, " object pos: ", obj_pos)
        if np.linalg.norm(target_pos - obj_pos) < success_distance:
            self.success_counter += 1
        else:
            self.success_counter = 0
        if self.success_counter * SIMULATION_TIME_STEP >= success_time:
            return True
        else:
            return False

    def sample_action(self) -> primitive_actions.PrimitiveAction:
        # return primitive_actions.HandoverAction(pitch=0.0, yaw=np.pi / 2, distance=0.6, height=0.3)  # For debugging
        return self.Action.random()

    @classmethod
    def action(cls, action: np.ndarray) -> primitive_actions.PrimitiveAction:
        return primitive_actions.PlaceAction(action)

    def __str__(self) -> str:
        args = "" if self.arg_objects is None else ", ".join(map(str, self.arg_objects))
        return f"static_handover({args})"


class Pull(Primitive):
    action_space = gym.spaces.Box(low=-1.0, high=1.0, shape=(4,))
    action_scale = gym.spaces.Box(*primitive_actions.PullAction.range())
    Action = primitive_actions.PullAction
    ALLOW_COLLISIONS = False

    def execute(self, action: np.ndarray, real_world: bool = False, verbose: bool = False) -> ExecutionResult:
        from stap.envs.pybullet.table_env import TableEnv

        assert isinstance(self.env, TableEnv)

        PULL_HEIGHT = 0.03
        MIN_PULL_DISTANCE = 0.01

        # Parse action.
        a = primitive_actions.PullAction(self.scale_action(action))
        dbprint(a)

        # Get target pose in polar coordinates
        target = self.arg_objects[0]
        hook: Hook = self.arg_objects[1]  # type: ignore
        target_pose = target.pose()
        if target_pose.pos[0] < 0:
            return ExecutionResult(success=False, truncated=True)

        target_distance = np.linalg.norm(target_pose.pos[:2])
        reach_xy = target_pose.pos[:2] / target_distance
        reach_theta = np.arctan2(reach_xy[1], reach_xy[0])
        reach_aa = eigen.AngleAxisd(reach_theta, np.array([0.0, 0.0, 1.0]))
        reach_quat = eigen.Quaterniond(reach_aa)

        target_pos = np.append(target_pose.pos[:2], PULL_HEIGHT)
        T_hook_to_world = hook.pose().to_eigen()
        T_gripper_to_world = self.env.robot.arm.ee_pose().to_eigen()
        T_gripper_to_hook = T_hook_to_world.inverse() * T_gripper_to_world

        # Compute position.
        pos_reach = np.array([a.r_reach, a.y, 0.0])
        hook_pos_reach = target_pos + reach_quat * pos_reach
        pos_pull = np.array([a.r_reach + a.r_pull, a.y, 0.0])
        hook_pos_pull = target_pos + reach_quat * pos_pull

        # Compute orientation.
        hook_quat = compute_top_down_orientation(a.theta.item(), reach_quat)

        T_reach_hook_to_world = math.Pose(hook_pos_reach, hook_quat).to_eigen()
        T_pull_hook_to_world = math.Pose(hook_pos_pull, hook_quat).to_eigen()
        T_reach_to_world = T_reach_hook_to_world * T_gripper_to_hook
        T_pull_to_world = T_pull_hook_to_world * T_gripper_to_hook
        command_pose_reach = math.Pose.from_eigen(T_reach_to_world)
        command_pose_pull = math.Pose.from_eigen(T_pull_to_world)

        pre_pos = np.append(command_pose_reach.pos[:2], ACTION_CONSTRAINTS["max_lift_height"])
        post_pos = np.append(command_pose_pull.pos[:2], ACTION_CONSTRAINTS["max_lift_height"])

        objects = self.env.objects
        robot = self.env.robot
        allow_collisions = self.ALLOW_COLLISIONS or real_world
        if not allow_collisions:
            did_non_args_move = self.create_object_movement_check(objects=objects)
        try:
            robot.goto_pose(pre_pos, command_pose_reach.quat)
            if not allow_collisions and did_non_args_move():
                if verbose:
                    if verbose:
                        print("Robot collided during pre-pose")
                raise ControlException(f"Robot.goto_pose({pre_pos}, {command_pose_reach.quat}) collided")

            robot.goto_pose(
                command_pose_reach.pos,
                command_pose_reach.quat,
                check_collisions=[obj.body_id for obj in self.get_non_arg_objects(objects) if obj.name != "table"],
            )
            if not real_world and not utils.is_upright(target):
                if verbose:
                    print("Target is not upright")
                raise ControlException("Target is not upright", target.pose().quat)

            robot.goto_pose(
                command_pose_pull.pos,
                command_pose_pull.quat,
                pos_gains=np.array([[49, 14], [49, 14], [121, 22]]),
            )
            if not allow_collisions and did_non_args_move():
                if verbose:
                    print("Pull.execute(): collided")
                raise ControlException(f"Robot.goto_pose({command_pose_pull.pos}, {command_pose_pull.quat}) collided")
            if allow_collisions:
                # No objects should move after lifting the hook.
                did_non_args_move = self.create_object_movement_check(objects=objects)

            robot.goto_pose(post_pos, command_pose_pull.quat)
            if did_non_args_move():
                if verbose:
                    print("Pull.execute(): collided 1")
                raise ControlException(f"Robot.goto_pose({post_pos}, {command_pose_pull.quat}) collided")
        except ControlException as e:
            dbprint("Pull.execute():\n", e)
            return ExecutionResult(success=False, truncated=True)

        self.env.wait_until_stable()

        if not real_world and not utils.is_upright(target):
            dbprint("Pull.execute(): not upright")
            if verbose:
                print("Pull.execute(): not upright")
            return ExecutionResult(success=False, truncated=False)

        if not real_world and not utils.is_inworkspace(obj=target):
            dbprint("Pull.execute(): not in workspace")
            if verbose:
                print("Pull.execute(): not in workspace")
            return ExecutionResult(success=False, truncated=False)

        new_target_distance = np.linalg.norm(target.pose().pos[:2])
        if not real_world and new_target_distance >= target_distance - MIN_PULL_DISTANCE:
            if verbose:
                print(f"Pull.execute(): not moved enough {new_target_distance} {target_distance}")
            dbprint("Pull.execute(): not moved enough", new_target_distance, target_distance)
            return ExecutionResult(success=False, truncated=False)

        return ExecutionResult(success=True, truncated=False)

    def sample_action(self) -> primitive_actions.PrimitiveAction:
        action = self.Action.random()

        obj = self.arg_objects[0]
        hook: Hook = self.arg_objects[1]  # type: ignore
        obj_halfsize = 0.5 * np.linalg.norm(obj.size[:2])
        collision_length = 0.5 * hook.size[0] - 2 * hook.radius - obj_halfsize
        action.r_reach = -collision_length
        action.theta = 0.125 * np.pi

        return action


class Push(Primitive):
    action_space = gym.spaces.Box(low=-1.0, high=1.0, shape=(4,))
    action_scale = gym.spaces.Box(*primitive_actions.PushAction.range())
    Action = primitive_actions.PushAction
    ALLOW_COLLISIONS = False

    def execute(self, action: np.ndarray, real_world: bool = False) -> ExecutionResult:
        from stap.envs.pybullet.table_env import TableEnv

        assert isinstance(self.env, TableEnv)

        PUSH_HEIGHT = 0.03
        MIN_PUSH_DISTANCE = 0.01

        # Parse action.
        a = primitive_actions.PushAction(self.scale_action(action))
        dbprint(a)

        # Get target pose in polar coordinates
        target = self.arg_objects[0]
        hook: Hook = self.arg_objects[1]  # type: ignore
        target_pose = target.pose()
        if target_pose.pos[0] < 0:
            return ExecutionResult(success=False, truncated=True)

        target_distance = np.linalg.norm(target_pose.pos[:2])
        reach_xy = target_pose.pos[:2] / target_distance
        reach_theta = np.arctan2(reach_xy[1], reach_xy[0])
        reach_aa = eigen.AngleAxisd(reach_theta, np.array([0.0, 0.0, 1.0]))
        reach_quat = eigen.Quaterniond(reach_aa)

        robot = self.env.robot
        target_pos = np.append(target_pose.pos[:2], PUSH_HEIGHT)
        T_hook_to_world = hook.pose().to_eigen()
        T_gripper_to_world = robot.arm.ee_pose().to_eigen()
        T_gripper_to_hook = T_hook_to_world.inverse() * T_gripper_to_world

        # Compute position.
        pos_reach = np.array([a.r_reach, a.y, 0.0])
        hook_pos_reach = target_pos + reach_quat * pos_reach
        pos_push = np.array([a.r_reach + a.r_push, a.y, 0.0])
        hook_pos_push = target_pos + reach_quat * pos_push

        # Compute orientation.
        hook_quat = compute_top_down_orientation(a.theta.item(), reach_quat)

        T_reach_hook_to_world = math.Pose(hook_pos_reach, hook_quat).to_eigen()
        T_push_hook_to_world = math.Pose(hook_pos_push, hook_quat).to_eigen()
        T_reach_to_world = T_reach_hook_to_world * T_gripper_to_hook
        T_push_to_world = T_push_hook_to_world * T_gripper_to_hook
        command_pose_reach = math.Pose.from_eigen(T_reach_to_world)
        command_pose_push = math.Pose.from_eigen(T_push_to_world)
        pre_pos = np.append(command_pose_reach.pos[:2], ACTION_CONSTRAINTS["max_lift_height"])

        objects = self.env.objects
        allow_collisions = self.ALLOW_COLLISIONS or real_world
        if not allow_collisions:
            did_non_args_move = self.create_object_movement_check(
                non_arg_objects=False,
                custom_objects=True,
                objects=[obj for obj in objects.values() if obj.isinstance(Rack)] + self.get_non_arg_objects(objects),
            )
        try:
            robot.goto_pose(pre_pos, command_pose_reach.quat)
            if not allow_collisions and did_non_args_move():
                raise ControlException(f"Robot.goto_pose({pre_pos}, {command_pose_reach.quat}) collided")

            robot.goto_pose(
                command_pose_reach.pos,
                command_pose_reach.quat,
                check_collisions=[obj.body_id for obj in self.get_non_arg_objects(objects)],
            )
            if not utils.is_upright(target):
                raise ControlException("Target is not upright", target.pose().quat)
            if allow_collisions and not real_world:
                # Avoid pushing off the rack.
                did_rack_move = self.create_object_movement_check(
                    non_arg_objects=False,
                    custom_objects=True,
                    objects=[obj for obj in objects.values() if obj.isinstance(Rack)],
                )

            robot.goto_pose(
                command_pose_push.pos,
                command_pose_push.quat,
                pos_gains=np.array([[49, 14], [49, 14], [121, 22]]),
            )
            if (not allow_collisions and did_non_args_move()) or (
                self.ALLOW_COLLISIONS and not real_world and did_rack_move()
            ):
                raise ControlException(f"Robot.goto_pose({command_pose_push.pos}, {command_pose_push.quat}) collided")

            # Target must be pushed a minimum distance.
            new_target_distance = np.linalg.norm(target.pose().pos[:2])
            if new_target_distance <= target_distance + MIN_PUSH_DISTANCE:
                return ExecutionResult(success=False, truncated=True)

            # Target must be pushed underneath rack if it exists.
            if len(self.arg_objects) == 3:
                obj = self.arg_objects[2]
                if obj.isinstance(Rack) and not utils.is_under(target, obj):
                    return ExecutionResult(success=False, truncated=True)

            robot.goto_pose(command_pose_reach.pos, command_pose_reach.quat)

            # Target must be upright.
            if not utils.is_upright(target):
                return ExecutionResult(success=False, truncated=True)

            robot.goto_pose(pre_pos, command_pose_reach.quat)
        except ControlException as e:
            dbprint("Push.execute():\n", e)
            return ExecutionResult(success=False, truncated=True)

        return ExecutionResult(success=True, truncated=False)

    def sample_action(self) -> primitive_actions.PrimitiveAction:
        action = self.Action.random()

        obj = self.arg_objects[0]
        hook: Hook = self.arg_objects[1]  # type: ignore
        obj_halfsize = 0.5 * np.linalg.norm(obj.size[:2])
        collision_length = -0.5 * hook.size[0] - 2 * hook.radius - obj_halfsize
        action.r_reach = collision_length
        action.theta = 0.125 * np.pi

        return action


class Null(Primitive):
    """Null primitive."""

    def __init__(self, env: Optional[envs.Env] = None, arg_objects: Optional[List[str]] = None):
        self._env = env
        if arg_objects is None:
            arg_objects = []
        self._arg_objects = arg_objects

    def scale_action(self, action: primitive_actions.PrimitiveAction) -> primitive_actions.PrimitiveAction:
        return action

    def execute(self, action: primitive_actions.PrimitiveAction, real_world: bool = False) -> ExecutionResult:
        return ExecutionResult(success=True, truncated=False)

    def sample_action(self) -> primitive_actions.PrimitiveAction:
        return np.ones(1)


class Stop(Primitive):
    """Do nothing."""

    def __init__(self, env: envs.Env, arg_objects: Optional[List[str]] = None):
        self._env = env
        if arg_objects is None:
            arg_objects = []
        self._arg_objects = arg_objects

    def scale_action(self, action: primitive_actions.PrimitiveAction) -> primitive_actions.PrimitiveAction:
        return action

    def execute(self, action: primitive_actions.PrimitiveAction, real_world: bool = False) -> ExecutionResult:
        return ExecutionResult(success=True, truncated=False)

    def sample_action(self) -> primitive_actions.PrimitiveAction:
        return np.ones(1)


PRIMITIVE_MATCHING = {
    "pick": Pick,
    "place": Place,
    "pull": Pull,
    "handover": Handover,
    "static_handover": StaticHandover,
    "push": Push,
    "null": Null,
    "stop": Stop,
}<|MERGE_RESOLUTION|>--- conflicted
+++ resolved
@@ -675,17 +675,10 @@
 
         assert isinstance(self.env, HumanTableEnv)
 
-<<<<<<< HEAD
         SUCCESS_DISTANCE = 0.5
         SUCCESS_TIME = 0.3
         FIRST_MOVEMENT_TIMEOUT = 10.0
         WAIT_TIMEOUT = 10.0
-=======
-        SUCCESS_DISTANCE = 1.0
-        SUCCESS_TIME = 0.3
-        FIRST_MOVEMENT_TIMEOUT = 2.0
-        WAIT_TIMEOUT = 15
->>>>>>> 6197792b
         ADDITIONAL_OFFSET = np.array([0, 0, 0.2])
         POSITIONAL_PRECISION = 0.05
         ORIENTATIONAL_PRECISION = 0.03
