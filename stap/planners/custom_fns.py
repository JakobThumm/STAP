--- conflicted
+++ resolved
@@ -71,12 +71,7 @@
     idx = arg_object_ids[0]
     object_position = get_object_position(next_state, idx)
     object_orientation = get_object_orientation(next_state, idx)
-<<<<<<< HEAD
-    object_position = get_object_position(next_state, idx)
-    MIN_VALUE = 0.5
-=======
     MIN_VALUE = 1.0
->>>>>>> 51b4db40
     MAX_VALUE = 1.0
     OPTIMAL_ORIENTATION = -torch.pi / 2
     orientation_value = MIN_VALUE + (torch.abs(object_orientation[:, 2] - OPTIMAL_ORIENTATION)) / (2 * torch.pi) * (
@@ -87,12 +82,7 @@
     position_value = MIN_VALUE + (POS_RANGE - torch.norm(object_position - OPTIMAL_POSITION, dim=1)) / POS_RANGE * (
         MAX_VALUE - MIN_VALUE
     )
-<<<<<<< HEAD
     return_value = torch.clip((orientation_value + position_value) / 2.0, MIN_VALUE, MAX_VALUE)
-=======
-    # return_value = torch.clip((orientation_value + position_value) / 2.0, MIN_VALUE, MAX_VALUE)
-    return_value = torch.clip(position_value, MIN_VALUE, MAX_VALUE)
->>>>>>> 51b4db40
     return return_value
 
 
