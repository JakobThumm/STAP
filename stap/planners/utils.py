import pathlib
from typing import (
    Any,
    Callable,
    Dict,
    Iterable,
    List,
    Literal,
    Optional,
    Sequence,
    Tuple,
    Union,
)

import numpy as np
import torch
import yaml

from stap import agents, dynamics, envs, networks, planners
from stap.dynamics import Dynamics, LatentDynamics
from stap.dynamics import load as load_dynamics
from stap.envs.base import Primitive
from stap.envs.pybullet.table.primitives import PRIMITIVE_MATCHING, Null
from stap.planners.custom_fns import CUSTOM_FNS
from stap.utils import configs, recording, spaces, tensors, timing


class PlannerFactory(configs.Factory):
    """Planner factory."""

    def __init__(
        self,
        config: Union[str, pathlib.Path, Dict[str, Any]],
        env: envs.Env,
        policy_checkpoints: Optional[Sequence[Optional[Union[str, pathlib.Path]]]] = None,
        policies: Optional[Sequence[agents.Agent]] = None,
        scod_checkpoints: Optional[Sequence[Optional[Union[str, pathlib.Path]]]] = None,
        dynamics_checkpoint: Optional[Union[str, pathlib.Path]] = None,
        dynamics: Optional[Dynamics] = None,
        device: str = "auto",
    ):
        """Creates the planner factory from a planner_config.

        Args:
            config: Planner config path or dict.
            env: Sequential env.
            policy_checkpoints: Policy checkpoint paths if required.
            policies: Optional policies to replace policy_checkpoints.
            scod_checkpoints: SCOD checkpoint paths if required.
            dynamics_checkpoint: Dynamics checkpoint path if required.
            dynamics: Optional dynamics to replace dynamics_checkpoints.
            device: Torch device.
        """

        def replace_config(config, old: str, new: str):
            config_yaml: str = yaml.dump(config)
            config_yaml = config_yaml.replace(old, new)
            config = yaml.safe_load(config_yaml)
            return config

        super().__init__(config, "planner", planners)

        if scod_checkpoints is None:
            if policy_checkpoints is not None:
                scod_checkpoints = [None] * len(policy_checkpoints)
            else:
                scod_checkpoints = [None] * len(self.config["agent_configs"])
        if policy_checkpoints is None:
            policy_checkpoints = [None] * len(self.config["agent_configs"])
        else:
            assert len(scod_checkpoints) == len(policy_checkpoints), "All policies must have SCOD checkpoints"
            for idx_policy, (policy_checkpoint, scod_checkpoint) in enumerate(
                zip(policy_checkpoints, scod_checkpoints)
            ):
                # Get policy config from checkpoint
                if policy_checkpoint is None:
                    continue
                agent_config = str(pathlib.Path(policy_checkpoint).parent / "agent_config.yaml")
                self.config["agent_configs"][idx_policy] = replace_config(
                    self.config["agent_configs"][idx_policy],
                    "{AGENT_CONFIG}",
                    agent_config,
                )
                # Optionally get scod config from checkpoint
                if scod_checkpoint is None:
                    continue
                scod_config = str(pathlib.Path(scod_checkpoint).parent / "scod_config.yaml")
                self.config["agent_configs"][idx_policy] = replace_config(
                    self.config["agent_configs"][idx_policy],
                    "{SCOD_CONFIG}",
                    scod_config,
                )

        # Get dynamics config from checkpoint.
        if dynamics_checkpoint is not None:
            dynamics_config = str(pathlib.Path(dynamics_checkpoint).parent / "dynamics_config.yaml")
            self.config["dynamics_config"] = replace_config(
                self.config["dynamics_config"], "{DYNAMICS_CONFIG}", dynamics_config
            )

        maybe_policies = [None] * len(self.config["agent_configs"]) if policies is None else policies
        policies = [
            agents.load(
                config=agent_config,
                env=env,
                checkpoint=ckpt,
                scod_checkpoint=scod_ckpt,
                policy=policy,
            )
            for agent_config, ckpt, scod_ckpt, policy in zip(
                self.config["agent_configs"],
                policy_checkpoints,
                scod_checkpoints,
                maybe_policies,
            )
        ]

        if dynamics is None:
            # Make sure all policy checkpoints are not None for dynamics.
            dynamics_policy_checkpoints: Optional[List[Union[str, pathlib.Path]]] = []
            for policy_checkpoint in policy_checkpoints:
                if policy_checkpoint is None:
                    dynamics_policy_checkpoints = None
                    break
                assert dynamics_policy_checkpoints is not None
                dynamics_policy_checkpoints.append(policy_checkpoint)

            dynamics = load_dynamics(
                config=self.config["dynamics_config"],
                checkpoint=dynamics_checkpoint,
                policies=policies,
                policy_checkpoints=dynamics_policy_checkpoints,
                env=env,
                device=device,
            )
        # Custom fns
        if "custom_fns" in self.config:
            custom_fns = dict()
            for policy_name in self.config["custom_fns"]:
                fn_name = self.config["custom_fns"][policy_name]
                if fn_name is not None and fn_name in CUSTOM_FNS:
                    custom_fns[PRIMITIVE_MATCHING[policy_name]] = CUSTOM_FNS[fn_name]
                else:
                    custom_fns[PRIMITIVE_MATCHING[policy_name]] = None
        else:
            custom_fns = None

        self.kwargs["policies"] = policies
        self.kwargs["dynamics"] = dynamics
        if isinstance(dynamics, LatentDynamics):
            dynamics.plan_mode()
        self.kwargs["custom_fns"] = custom_fns
        self.kwargs["env"] = env
        self.kwargs["device"] = device


def load(
    config: Union[str, pathlib.Path, Dict[str, Any]],
    env: envs.Env,
    policies: Optional[Sequence[agents.Agent]] = None,
    policy_checkpoints: Optional[Sequence[Optional[Union[str, pathlib.Path]]]] = None,
    scod_checkpoints: Optional[Sequence[Optional[Union[str, pathlib.Path]]]] = None,
    dynamics_checkpoint: Optional[Union[str, pathlib.Path]] = None,
    dynamics: Optional[Dynamics] = None,
    device: str = "auto",
    **kwargs,
) -> planners.Planner:
    """Loads the planner from config.

    Args:
        config: Planner config path or dict.
        env: Sequential env.
        policy_checkpoints: Policy checkpoint paths if required.
        policies: Optional policies to replace policy_checkpoints.
        scod_checkpoints: SCOD checkpoint paths if required.
        dynamics_checkpoint: Dynamics checkpoint path if required.
        dynamics: Optional dynamics to replace dynamics_checkpoints.
        device: Torch device.
        **kwargs: Planner constructor kwargs.

    Returns:
        Planner instance.
    """
    planner_factory = PlannerFactory(
        config=config,
        env=env,
        policy_checkpoints=policy_checkpoints,
        scod_checkpoints=scod_checkpoints,
        dynamics_checkpoint=dynamics_checkpoint,
        device=device,
    )
    return planner_factory(**kwargs)


# TODO: states.ndim isn't necessarily 2.
@tensors.batch(dims=2)
def evaluate_trajectory(
    value_fns: Iterable[Union[networks.critics.Critic, networks.critics.ProbabilisticCritic]],
    decode_fns: Iterable[Callable[[torch.Tensor], torch.Tensor]],
    states: torch.Tensor,
    actions: Optional[torch.Tensor] = None,
    q_value: bool = True,
    clip_success: bool = True,
    unc_metric: Optional[str] = None,
    custom_fns: Optional[
        Sequence[Optional[Callable[[torch.Tensor, torch.Tensor, torch.Tensor, Primitive], torch.Tensor]]]
    ] = None,
    action_skeleton: Optional[Sequence[Primitive]] = None,
) -> Tuple[torch.Tensor, torch.Tensor, torch.Tensor]:
    r"""Evaluates probability of success for the given trajectory.

    Args:
        value_fns: List of T value functions.
        decoders: List of T decoders.
        states: [batch_dims, T + 1, state_dims] trajectory states.
        actions: [batch_dims, T, state_dims] trajectory actions.
        q_value: Whether to use state-action values (True) or state values (False).
        clip_success: Whether to clip successes between [0, 1].
        unc_metric: Uncertainty metric if value_fn outputs a distribution.
        custom_fns: Custom functions to apply to the value function output.
            Function n corresponds to the custom function after executing action n.
            In: [
                [batch_dims, state_dims]: state at time n
                [batch_dims, action_dims]: action n
                [batch_dims, state_dims]: state at time n+1
                primitive: primitive at time n
            ]
            Out: [batch_dims]: custom value of the state at time t \in [1, T+1]

    Returns:
        (Trajectory success probabilities [batch_size],
         values [batch_size, T], value uncertainty metric [batch_size, T]) 2-tuple.
    """
    # Compute step success probabilities.
    p_successes = torch.zeros(
        (states.shape[0], states.shape[1] - 1),
        dtype=torch.float32,
        device=states.device,
    )

    p_successes_unc = torch.zeros_like(p_successes)
    if q_value:
        assert actions is not None
        for t, (value_fn, decode_fn) in enumerate(zip(value_fns, decode_fns)):
            policy_state = decode_fn(states[:, t])
            dim_action = int(torch.sum(~torch.isnan(actions[0, t])).cpu().item())
            action = actions[:, t, :dim_action]
            if isinstance(value_fn, networks.critics.Critic):
                p_successes[:, t] = value_fn.predict(policy_state, action)

            # Value functions that output a torch distribution.
            elif isinstance(value_fn, networks.critics.ProbabilisticCritic):
                if unc_metric is None:
                    raise ValueError("Must specify unc_metric if value_fn outputs a distribution.")
                p_distribution = value_fn.forward(policy_state, action)
                p_successes[:, t] = p_distribution.mean
                p_successes_unc[:, t] = getattr(p_distribution, unc_metric)

            # Ensemble OOD detector critics with a detect property.
            if isinstance(value_fn, networks.critics.EnsembleDetectorCritic):
                p_successes_unc[:, t] = value_fn.detect
            if custom_fns is not None and custom_fns[t] is not None and action_skeleton is not None:
                if clip_success:
                    p_successes[:, t] = torch.clip(p_successes[:, t], min=0, max=1)
                custom_values = custom_fns[t](states[:, t], action, states[:, t + 1], action_skeleton[t])  # type: ignore
                p_successes[:, t] = p_successes[:, t] * custom_values
    else:
        raise NotImplementedError

    if clip_success:
        p_successes = torch.clip(p_successes, min=0, max=1)

    # Combine probabilities.
    p_success = torch.exp(torch.log(p_successes).sum(dim=-1))

    return p_success, p_successes, p_successes_unc


def evaluate_plan(
    env: envs.Env,
    action_skeleton: Sequence[envs.Primitive],
    actions: np.ndarray,
    gif_path: Optional[Union[str, pathlib.Path]] = None,
) -> np.ndarray:
    """Evaluates the given open-loop plan.

    Args:
        env: Sequential env.
        action_skeleton: List of primitives.
        actions: Planned actions [T, A].
        gif_path: Optional path to save a rendered gif.

    Returns:
        Rewards received at each timestep.
    """
    if gif_path is not None:
        env.record_start()

    # Iterate over plan.
    rewards = np.zeros(len(action_skeleton), dtype=np.float32)
    for t, primitive in enumerate(action_skeleton):
        # Execute action.
        env.set_primitive(primitive)
        action = actions[t, : env.action_space.shape[0]]
        _, reward, _, _, _ = env.step(action)
        rewards[t] = reward

        if reward == 0.0:
            break

    if gif_path is not None:
        env.record_stop()
        gif_path = pathlib.Path(gif_path)
        if (rewards == 0.0).any():
            gif_path = gif_path.parent / f"{gif_path.name}_fail{gif_path.suffix}"
        env.record_save(gif_path, reset=True)

    return rewards


def get_printable_object_relationships_str(obj_rels: List[str], max_row_length: int = 60) -> None:
    """
    Get printable object relationships string.
    """
    overall_str: str = ""
    curr_line: str = "obj_rel: "
    # add curr_line to env._recording_text before getting too long
    # then add "\n" to the front of new curr_line
    for obj_rel in obj_rels:
        if len(curr_line) + len(obj_rel) + 1 > max_row_length:
            overall_str += curr_line + "\n"
            curr_line = ""
        curr_line += obj_rel + ", "

    overall_str += curr_line
    return overall_str


def vizualize_predicted_plan(
    save_path_suffix: Union[int, str],
    env: envs.Env,
    action_skeleton: Sequence[envs.Primitive],
    plan: planners.PlanningResult,
    path: pathlib.Path,
    custom_recording_text: Optional[str] = None,
    object_relationships_list: Optional[List[List[str]]] = None,
    file_extensions: Optional[List[Literal["gif", "mp4"]]] = None,
) -> None:
    """Visualize the predicted trajectory of a task and motion plan."""
    import pybullet as p

    assert isinstance(env, envs.pybullet.TableEnv), "vizualize_predicted_plan only supports pybullet.TableEnv"
    state_id: int = p.saveState()
    recorder = recording.Recorder()
    recorder.start()

    for i, (primitive, predicted_state, action) in enumerate(zip(action_skeleton, plan.states[:-1], plan.actions)):
        env.set_primitive(primitive)
        if custom_recording_text is not None:
            if isinstance(custom_recording_text, list):
                env._recording_text = custom_recording_text[i]
            else:
                env._recording_text = custom_recording_text
        else:
            env._recording_text = "Action: [" + ", ".join([f"{a:.2f}" for a in primitive.scale_action(action)]) + "]"

        if object_relationships_list is not None:
            env._recording_text += "\n" + get_printable_object_relationships_str(object_relationships_list[i])

        env.set_observation(predicted_state)
        recorder.add_frame(frame=env.render())

    env._recording_text = ""
    # add final frame and text
    env.set_primitive(Null())
    if custom_recording_text is not None:
        if isinstance(custom_recording_text, list):
            env._recording_text = custom_recording_text[-1]
        else:
            env._recording_text = custom_recording_text
    if object_relationships_list is not None:
        env._recording_text += "\n" + get_printable_object_relationships_str(object_relationships_list[-1])
    env.set_observation(plan.states[-1])
    recorder.add_frame(frame=env.render())

    recorder.stop()
    for i, file_extension in enumerate(file_extensions):
        recorder.save(
            path / f"predicted_trajectory_{save_path_suffix}.{file_extension}",
            reset=i == len(file_extensions) - 1,
        )
    # prevent visualization from corrupting the env state
    p.restoreState(state_id)


def run_open_loop_planning(
    env: envs.Env,
    action_skeleton: Sequence[envs.Primitive],
    planner: planners.Planner,
    timer: Optional[timing.Timer] = None,
    gif_path: Optional[Union[str, pathlib.Path]] = None,
    record_timelapse: bool = False,
) -> Tuple[np.ndarray, planners.PlanningResult, Optional[List[float]]]:
    if isinstance(planner.dynamics, dynamics.OracleDynamics):
        state = env.get_state()

    if record_timelapse and gif_path is not None:
        env.record_start("timelapse", mode="timelapse")

    # Plan.
    if timer is not None:
        timer.tic("planner")
    plan = planner.plan(env.get_observation(), env.action_skeleton)
    t_planner = None if timer is None else timer.toc("planner")

    if record_timelapse and gif_path is not None:
        env.record_stop("timelapse", mode="timelapse")
        env.record_save(gif_path, reset=True)

    if isinstance(planner.dynamics, dynamics.OracleDynamics):
        env.set_state(state)

    # Execute plan.
    rewards = evaluate_plan(env, action_skeleton, plan.actions, gif_path=gif_path)

    if isinstance(planner.dynamics, dynamics.OracleDynamics):
        env.set_state(state)

    return rewards, plan, None if t_planner is None else [t_planner]


def run_closed_loop_planning(
    env: envs.Env,
    action_skeleton: Sequence[envs.Primitive],
    planner: planners.Planner,
    timer: Optional[timing.Timer] = None,
    gif_path: Optional[Union[str, pathlib.Path]] = None,
    record_timelapse: bool = False,
) -> Tuple[np.ndarray, planners.PlanningResult, Optional[List[float]]]:
    """Runs closed-loop planning.

    Args:
        env: Sequential env.
        action_skeleton: List of primitives.
        actions: Planned actions [T, A].
        gif_path: Optional path to save a rendered gif.

    Returns:
        Rewards received at each timestep.
    """
    if isinstance(planner.dynamics, dynamics.OracleDynamics):
        raise ValueError("Do not run closed-loop planning with OracleDynamics! Open-loop gets the same results.")

    if gif_path is not None:
        env.record_start()

    T = len(action_skeleton)
    rewards = np.zeros(T, dtype=np.float32)
    actions = spaces.null(planner.dynamics.action_space, batch_shape=T)
    states = spaces.null(planner.dynamics.state_space, batch_shape=T + 1)
    values = np.full(T, float("nan"), dtype=np.float32)
    visited_actions = spaces.null(planner.dynamics.action_space, batch_shape=(T, T))
    visited_states = spaces.null(planner.dynamics.state_space, batch_shape=(T, T + 1))
    p_visited_success = np.full(T, float("nan"), dtype=np.float32)
    visited_values = np.full((T, T), float("nan"), dtype=np.float32)

    observation = env.get_observation()
    # Deactivate object tracking for closed-loop planning as picked objects have problems being tracked.
    if env.object_tracker is not None and env.real_world:
        env.object_tracker.set_tracking_activated(False, [action_skeleton[0].arg_objects[0]])
    t_planner: Optional[List[float]] = None if timer is None else []
    for t, primitive in enumerate(action_skeleton):
        env.set_primitive(primitive)
        observation = env.get_observation()
        # Plan.
        if timer is not None:
            timer.tic("planner")
        plan = planner.plan(observation, action_skeleton[t:])
        if t_planner is not None and timer is not None:
            t_planner.append(timer.toc("planner"))

        input("Press Enter to continue...")
        print(f"Observed state: {observation}")
        next_observation, reward, _, _, _ = env.step(plan.actions[0, : env.action_space.shape[0]])

        # DEBUG: Find observation difference to transition prediction
        next_state_predicted = plan.states[1]
        next_state_observed = next_observation
        state_diff = next_state_observed - next_state_predicted
        sum_state_diff_first_arg_obj = np.sum(np.abs(state_diff[1, :]))
        custom_fn = planner.custom_fns[type(primitive)]  # type: ignore
<<<<<<< HEAD
        if custom_fn is not None:
            state = torch.Tensor(plan.states[0][np.newaxis, :])
            next_state_predicted_Tensor = torch.Tensor(next_state_predicted[np.newaxis, :])
            next_state_observed_Tensor = torch.Tensor(next_state_observed[np.newaxis, :])
            predicted_value = custom_fn(
                state,
                torch.Tensor(plan.actions[0, : env.action_space.shape[0]]),
=======
        state = torch.Tensor(plan.states[0][np.newaxis, :])
        next_state_predicted_Tensor = torch.Tensor(next_state_predicted[np.newaxis, :])
        next_state_observed_Tensor = torch.Tensor(next_state_observed[np.newaxis, :])
        if custom_fn is not None:
            predicted_value = custom_fn(
                state,
                torch.Tensor(plan.actions[0:1, : env.action_space.shape[0]]),
>>>>>>> 935bbac4
                next_state_predicted_Tensor,
                primitive,
            )  # type: ignore
            observed_value = custom_fn(
<<<<<<< HEAD
                state, torch.Tensor(plan.actions[0, : env.action_space.shape[0]]), next_state_observed_Tensor, primitive
            )  # type: ignore
            print(
                f"State difference [1]: {state_diff[1]}, predicted value: {predicted_value}, observed value: {observed_value}"
            )
=======
                state,
                torch.Tensor(plan.actions[0:1, : env.action_space.shape[0]]),
                next_state_observed_Tensor,
                primitive,
            )  # type: ignore

>>>>>>> 935bbac4
        rewards[t] = reward
        visited_actions[t, t:] = plan.actions
        visited_states[t, t:] = plan.states
        p_visited_success[t] = plan.p_success
        visited_values[t, t:] = plan.values

        if reward == 0.0:
            actions[t:] = plan.actions
            states[t:] = plan.states
            values[t:] = plan.values
            break

        actions[t] = plan.actions[0]
        states[t : t + 1] = plan.states[:1]
        values[t] = plan.values[0]
        # ensure last state has something in it
        states[t + 1 : t + 2] = next_observation
        observation = next_observation

    p_success = np.exp(np.log(values).sum())

    if gif_path is not None:
        env.record_stop()
        gif_path = pathlib.Path(gif_path)
        if (rewards == 0.0).any():
            gif_path = gif_path.parent / f"{gif_path.name}_fail{gif_path.suffix}"
        env.record_save(gif_path, reset=True)

    plan = planners.PlanningResult(
        actions=actions,
        states=states,
        p_success=p_success,
        values=values,
        visited_actions=visited_actions,
        visited_states=visited_states,
        p_visited_success=p_visited_success,
        visited_values=visited_values,
    )

    return rewards, plan, t_planner<|MERGE_RESOLUTION|>--- conflicted
+++ resolved
@@ -489,15 +489,6 @@
         state_diff = next_state_observed - next_state_predicted
         sum_state_diff_first_arg_obj = np.sum(np.abs(state_diff[1, :]))
         custom_fn = planner.custom_fns[type(primitive)]  # type: ignore
-<<<<<<< HEAD
-        if custom_fn is not None:
-            state = torch.Tensor(plan.states[0][np.newaxis, :])
-            next_state_predicted_Tensor = torch.Tensor(next_state_predicted[np.newaxis, :])
-            next_state_observed_Tensor = torch.Tensor(next_state_observed[np.newaxis, :])
-            predicted_value = custom_fn(
-                state,
-                torch.Tensor(plan.actions[0, : env.action_space.shape[0]]),
-=======
         state = torch.Tensor(plan.states[0][np.newaxis, :])
         next_state_predicted_Tensor = torch.Tensor(next_state_predicted[np.newaxis, :])
         next_state_observed_Tensor = torch.Tensor(next_state_observed[np.newaxis, :])
@@ -505,25 +496,17 @@
             predicted_value = custom_fn(
                 state,
                 torch.Tensor(plan.actions[0:1, : env.action_space.shape[0]]),
->>>>>>> 935bbac4
                 next_state_predicted_Tensor,
                 primitive,
             )  # type: ignore
             observed_value = custom_fn(
-<<<<<<< HEAD
-                state, torch.Tensor(plan.actions[0, : env.action_space.shape[0]]), next_state_observed_Tensor, primitive
-            )  # type: ignore
-            print(
-                f"State difference [1]: {state_diff[1]}, predicted value: {predicted_value}, observed value: {observed_value}"
-            )
-=======
                 state,
                 torch.Tensor(plan.actions[0:1, : env.action_space.shape[0]]),
                 next_state_observed_Tensor,
                 primitive,
             )  # type: ignore
-
->>>>>>> 935bbac4
+        print(f"Predicted preference value: {predicted_value}, observed preference value: {observed_value}")
+
         rewards[t] = reward
         visited_actions[t, t:] = plan.actions
         visited_states[t, t:] = plan.states
