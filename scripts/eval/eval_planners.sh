#!/bin/bash

set -e

function run_cmd {
    echo ""
    echo "${CMD}"
    if [[ `hostname` == "sc.stanford.edu" ]]; then
        sbatch scripts/eval/eval_planners_juno.sh "${CMD}"
    else
        ${CMD}
    fi
}

function eval_planner {
    args=""
    args="${args} --planner-config ${PLANNER_CONFIG}"
    args="${args} --env-config ${ENV_CONFIG}"
    if [ ! -z "${POLICY_CHECKPOINTS}" ]; then
        args="${args} --policy-checkpoints ${POLICY_CHECKPOINTS}"
    fi
    if [ ! -z "${SCOD_CHECKPOINTS}" ]; then
        args="${args} --scod-checkpoints ${SCOD_CHECKPOINTS}"
    fi
    if [ ! -z "${DYNAMICS_CHECKPOINT}" ]; then
        args="${args} --dynamics-checkpoint ${DYNAMICS_CHECKPOINT}"
    fi
    args="${args} --seed 0"
    if [[ $DEBUG -ne 0 ]]; then
        args="${args} --num-eval 1"
        args="${args} --path plots_debug/${OUTPUT_PATH}"
        args="${args} --verbose 1"
    else
        args="${args} --num-eval 100"
        args="${args} --path plots/${OUTPUT_PATH}"
        args="${args} --verbose 0"
    fi
    CMD="python scripts/eval/eval_planners.py ${args}"
    run_cmd
}

function run_planners {
    for planner in "${PLANNERS[@]}"; do
        PLANNER_CONFIG="${CONFIG_PATH}/planners/${planner}.yaml"

        for train_step in ${TRAIN_STEPS[@]}; do
            OUTPUT_PATH="${EXP_NAME}/planners_${train_step}"

            POLICY_CHECKPOINTS=()
            for policy_env in "${POLICY_ENVS[@]}"; do
                POLICY_CHECKPOINTS+=("${INPUT_PATH}/${EXP_NAME}/${policy_env}/ckpt_model_${train_step}.pt")
            done
            POLICY_CHECKPOINTS="${POLICY_CHECKPOINTS[@]}"
        
            if [[ "${planner}" == *scod_value* ]]; then
                SCOD_CHECKPOINTS=()
                for policy_env in "${POLICY_ENVS[@]}"; do
                    SCOD_CHECKPOINTS+=("${INPUT_PATH}/${EXP_NAME}/${policy_env}/scod_${train_step}/final_scod.pt")
                done
                SCOD_CHECKPOINTS="${SCOD_CHECKPOINTS[@]}"
            else
                SCOD_CHECKPOINTS=""
            fi

            if [[ "${planner}" == *_oracle_*dynamics ]] || [[ "${planner}" == "random" ]]; then
                DYNAMICS_CHECKPOINT=""
            else
                DYNAMICS_CHECKPOINT="${INPUT_PATH}/${EXP_NAME}/dynamics_${train_step}/dynamics/best_model.pt"
            fi

            eval_planner
        done
    done
}

function visualize_results {
    args=""
    args="${args} --path plots/${OUTPUT_PATH}"
    args="${args} --methods ${PLANNERS[@]}"
    CMD="python scripts/visualize/visualize_planners.py ${args}"
    run_cmd
}

# Setup.
DEBUG=1
INPUT_PATH="models"
CONFIG_PATH="configs/pybox2d"

# Policies / experiments.
EXP_NAME="20220727/decoupled_state"
ENV_CONFIG="${CONFIG_PATH}/envs/placeright_pushleft.yaml"
POLICY_ENVS=("placeright" "pushleft")
TRAIN_STEPS=(50000 100000)

# Evaluate planners.
PLANNERS=(
# Q-value / Latent dynamics.
<<<<<<< HEAD
    "policy_cem"
    "random_cem"
    "policy_shooting"
    "random_shooting"
=======
    # "policy_cem"
    # "random_cem"
    # "policy_shooting"
    # "random_shooting"
# Oracle value / Latent dynamics.
    # "policy_cem_oracle_value"
    # "random_cem_oracle_value"
    # "policy_shooting_oracle_value"
    # "random_shooting_oracle_value"
>>>>>>> da59c91f
# Q-value / Oracle dynamics.
    "policy_cem_oracle_dynamics"
    "random_cem_oracle_dynamics"
    "policy_shooting_oracle_dynamics"
    "random_shooting_oracle_dynamics"
    "policy_cem_var_scod_value_oracle_dynamics"
    "policy_shooting_var_scod_value_oracle_dynamics"
    "policy_cem_cvar_scod_value_oracle_dynamics"
    "policy_shooting_cvar_scod_value_oracle_dynamics"
# Oracle value / Oracle dynamics.
<<<<<<< HEAD
    "policy_cem_oracle_value_dynamics"
    "random_cem_oracle_value_dynamics"
    "policy_shooting_oracle_value_dynamics"
    "random_shooting_oracle_value_dynamics"
# Greedy.
    "greedy_oracle_dynamics"
    "greedy"
)

# Evaluate planners.

# DOMAIN="pybox2d"
# planner_env="placeright_pushleft_img"
# policy_envs=(
#     "placeright_img"
#     "pushleft_img"
# )
# experiments=(
#     "20220426/unified"
#     "20220426/decoupled"
# )

DOMAIN="pybullet"
planner_env="workspace"
policy_envs=(
    "pick"
    "place"
    "pull"
)
experiments=(
    "20220728/workspace"
)

for EXP_NAME in "${experiments[@]}"; do
    for planner in "${PLANNERS[@]}"; do
        ENV_CONFIG=configs/${DOMAIN}/envs/${planner_env}.yaml
        POLICY_CHECKPOINTS=()
        for policy_env in "${policy_envs[@]}"; do
            POLICY_CHECKPOINTS+=("models/${EXP_NAME}/${policy_env}/final_model.pt")
        done
        POLICY_CHECKPOINTS="${POLICY_CHECKPOINTS[@]}"
        if [[ "${planner}" == *_oracle_*dynamics ]]; then
            DYNAMICS_CHECKPOINT=""
        else
            DYNAMICS_CHECKPOINT="models/${EXP_NAME}/dynamics/final_model.pt"
        fi
        PLANNER_CONFIG="configs/${DOMAIN}/planners/${planner}.yaml"

        eval_planner
    done
done

# function test_dynamics {
#     for exp_name in "${EXPERIMENTS[@]}"; do
#         for train_step in 50000 100000 150000 200000; do
#             for planner in "${PLANNERS[@]}"; do
#                 EXP_NAME="${exp_name}/${train_step}"
#                 ENV_CONFIG=configs/${DOMAIN}/envs/${PLANNER_ENV}.yaml
#                 POLICY_CHECKPOINTS=()
#                 for policy_env in "${POLICY_ENVS[@]}"; do
#                     POLICY_CHECKPOINTS+=("models/${exp_name}/${policy_env}/ckpt_model_${train_step}.pt")
#                 done
#                 POLICY_CHECKPOINTS="${POLICY_CHECKPOINTS[@]}"
#                 if [[ "${planner}" == *_oracle_*dynamics ]] || [[ "${planner}" == "random" ]]; then
#                     DYNAMICS_CHECKPOINT=""
#                 else
#                     DYNAMICS_CHECKPOINT="models/${exp_name}/dynamics_${train_step}/dynamics/best_model.pt"
#                 fi
#                 PLANNER_CONFIG="configs/${DOMAIN}/planners/${planner}.yaml"
#
#                 eval_planner
#             done
#         done
#     done
# }
#
# DOMAIN="pybox2d"
# PLANNER_ENV="placeright_pushleft"
# POLICY_ENVS=(
#     "placeright"
#     "pushleft"
# )
# EXPERIMENTS=(
#     "20220428/decoupled_state"
# )
# test_dynamics
#
# PLANNER_ENV="placeright_pushleft_img"
# POLICY_ENVS=(
#     "placeright_img"
#     "pushleft_img"
# )
# EXPERIMENTS=(
#     "20220428/decoupled_img"
# )
# test_dynamics


if [[ `hostname` == "sc.stanford.edu" ]]; then
    exit
fi

# Visualize results.

# PLANNERS=(
# # Q-value / Latent dynamics.
#     "policy_cem"
#     "random_cem"
#     "policy_shooting"
#     "random_shooting"
# # Oracle value / Latent dynamics.
#     # "policy_cem_oracle_value"
#     # "random_cem_oracle_value"
#     # "policy_shooting_oracle_value"
#     # "random_shooting_oracle_value"
# # Q-value / Oracle dynamics.
#     "policy_cem_oracle_dynamics"
#     "random_cem_oracle_dynamics"
#     "policy_shooting_oracle_dynamics"
#     "random_shooting_oracle_dynamics"
# # Oracle value / Oracle dynamics.
#     "policy_cem_oracle_value_dynamics"
#     "random_cem_oracle_value_dynamics"
#     "policy_shooting_oracle_value_dynamics"
#     "random_shooting_oracle_value_dynamics"
# # Random.
#     "random"
# )
#
# experiments=(
#     "20220428/decoupled_state/50000"
#     "20220428/decoupled_state/100000"
#     "20220428/decoupled_state/150000"
#     "20220428/decoupled_state/200000"
#     "20220428/decoupled_img/50000"
#     "20220428/decoupled_img/100000"
#     "20220428/decoupled_img/150000"
#     "20220428/decoupled_img/200000"
# )
#
# for EXP_NAME in "${experiments[@]}"; do
#     visualize_results
# done
=======
    # "policy_cem_oracle_value_dynamics"
    # "random_cem_oracle_value_dynamics"
    # "policy_shooting_oracle_value_dynamics"
    # "random_shooting_oracle_value_dynamics"
# Random.
    # "random"
)
run_planners

# Visualize results.
if [[ `hostname` == "sc.stanford.edu" ]] || [ $DEBUG -ne 0 ]; then
    exit
fi

for train_step in $TRAIN_STEPS; do
    OUTPUT_PATH="${EXP_NAME}/planners_${train_step}"
    visualize_results
done
>>>>>>> da59c91f
<|MERGE_RESOLUTION|>--- conflicted
+++ resolved
@@ -28,11 +28,11 @@
     args="${args} --seed 0"
     if [[ $DEBUG -ne 0 ]]; then
         args="${args} --num-eval 1"
-        args="${args} --path plots_debug/${OUTPUT_PATH}"
+        args="${args} --path ${PLANNER_OUTPUT_PATH}_debug"
         args="${args} --verbose 1"
     else
         args="${args} --num-eval 100"
-        args="${args} --path plots/${OUTPUT_PATH}"
+        args="${args} --path ${PLANNER_OUTPUT_PATH}"
         args="${args} --verbose 0"
     fi
     CMD="python scripts/eval/eval_planners.py ${args}"
@@ -41,76 +41,54 @@
 
 function run_planners {
     for planner in "${PLANNERS[@]}"; do
-        PLANNER_CONFIG="${CONFIG_PATH}/planners/${planner}.yaml"
+        PLANNER_CONFIG="${PLANNER_CONFIG_PATH}/${planner}.yaml"
 
-        for train_step in ${TRAIN_STEPS[@]}; do
-            OUTPUT_PATH="${EXP_NAME}/planners_${train_step}"
+        POLICY_CHECKPOINTS=()
+        for policy_env in "${POLICY_ENVS[@]}"; do
+            POLICY_CHECKPOINTS+=("${POLICY_INPUT_PATH}/${ckpt}.pt")
+        done
+        POLICY_CHECKPOINTS="${POLICY_CHECKPOINTS[@]}"
 
-            POLICY_CHECKPOINTS=()
+        if [[ "${planner}" == *scod_value* ]]; then
+            SCOD_CHECKPOINTS=()
             for policy_env in "${POLICY_ENVS[@]}"; do
-                POLICY_CHECKPOINTS+=("${INPUT_PATH}/${EXP_NAME}/${policy_env}/ckpt_model_${train_step}.pt")
+                SCOD_CHECKPOINTS+=("${SCOD_INPUT_PATH}/${policy_env}/scod/final_scod.pt")
             done
-            POLICY_CHECKPOINTS="${POLICY_CHECKPOINTS[@]}"
-        
-            if [[ "${planner}" == *scod_value* ]]; then
-                SCOD_CHECKPOINTS=()
-                for policy_env in "${POLICY_ENVS[@]}"; do
-                    SCOD_CHECKPOINTS+=("${INPUT_PATH}/${EXP_NAME}/${policy_env}/scod_${train_step}/final_scod.pt")
-                done
-                SCOD_CHECKPOINTS="${SCOD_CHECKPOINTS[@]}"
-            else
-                SCOD_CHECKPOINTS=""
-            fi
+            SCOD_CHECKPOINTS="${SCOD_CHECKPOINTS[@]}"
+        else
+            SCOD_CHECKPOINTS=""
+        fi
 
-            if [[ "${planner}" == *_oracle_*dynamics ]] || [[ "${planner}" == "random" ]]; then
-                DYNAMICS_CHECKPOINT=""
-            else
-                DYNAMICS_CHECKPOINT="${INPUT_PATH}/${EXP_NAME}/dynamics_${train_step}/dynamics/best_model.pt"
-            fi
+        if [[ "${planner}" == *_oracle_*dynamics ]]; then
+            DYNAMICS_CHECKPOINT=""
+        else
+            DYNAMICS_CHECKPOINT="${DYNAMICS_INPUT_PATH}/${ckpt}/final_model.pt"
+        fi
 
-            eval_planner
-        done
+        eval_planner
     done
 }
 
 function visualize_results {
     args=""
-    args="${args} --path plots/${OUTPUT_PATH}"
+    args="${args} --path ${PLANNER_OUTPUT_PATH}"
     args="${args} --methods ${PLANNERS[@]}"
     CMD="python scripts/visualize/visualize_planners.py ${args}"
     run_cmd
 }
 
 # Setup.
-DEBUG=1
-INPUT_PATH="models"
-CONFIG_PATH="configs/pybox2d"
-
-# Policies / experiments.
-EXP_NAME="20220727/decoupled_state"
-ENV_CONFIG="${CONFIG_PATH}/envs/placeright_pushleft.yaml"
-POLICY_ENVS=("placeright" "pushleft")
-TRAIN_STEPS=(50000 100000)
+DEBUG=0
+input_path="models"
+output_path="plots"
 
 # Evaluate planners.
 PLANNERS=(
 # Q-value / Latent dynamics.
-<<<<<<< HEAD
     "policy_cem"
     "random_cem"
     "policy_shooting"
     "random_shooting"
-=======
-    # "policy_cem"
-    # "random_cem"
-    # "policy_shooting"
-    # "random_shooting"
-# Oracle value / Latent dynamics.
-    # "policy_cem_oracle_value"
-    # "random_cem_oracle_value"
-    # "policy_shooting_oracle_value"
-    # "random_shooting_oracle_value"
->>>>>>> da59c91f
 # Q-value / Oracle dynamics.
     "policy_cem_oracle_dynamics"
     "random_cem_oracle_dynamics"
@@ -121,7 +99,6 @@
     "policy_cem_cvar_scod_value_oracle_dynamics"
     "policy_shooting_cvar_scod_value_oracle_dynamics"
 # Oracle value / Oracle dynamics.
-<<<<<<< HEAD
     "policy_cem_oracle_value_dynamics"
     "random_cem_oracle_value_dynamics"
     "policy_shooting_oracle_value_dynamics"
@@ -131,157 +108,45 @@
     "greedy"
 )
 
-# Evaluate planners.
+# Experiments.
 
-# DOMAIN="pybox2d"
-# planner_env="placeright_pushleft_img"
-# policy_envs=(
-#     "placeright_img"
-#     "pushleft_img"
-# )
-# experiments=(
-#     "20220426/unified"
-#     "20220426/decoupled"
+# Pybox2d.
+# exp_name="20220727/pybox2d"
+# PLANNER_CONFIG_PATH="configs/pybox2d/planners"
+# ENV_CONFIG_PATH="configs/pybox2d/envs"
+# POLICY_ENVS=("placeright" "pushleft")
+# checkpoints=(
+#     "final_model"
+#     "best_model"
+#     "ckpt_model_50000"
 # )
 
-DOMAIN="pybullet"
-planner_env="workspace"
-policy_envs=(
-    "pick"
-    "place"
-    "pull"
-)
-experiments=(
-    "20220728/workspace"
+# Pybullet.
+exp_name="20220728/workspace"
+PLANNER_CONFIG_PATH="configs/pybullet/planners"
+ENV_CONFIG="configs/pybullet/envs/workspace.yaml"
+POLICY_ENVS=("pick" "place" "pull")
+checkpoints=(
+    "final_model"
+    "best_model"
+    "ckpt_model_50000"
 )
 
-for EXP_NAME in "${experiments[@]}"; do
-    for planner in "${PLANNERS[@]}"; do
-        ENV_CONFIG=configs/${DOMAIN}/envs/${planner_env}.yaml
-        POLICY_CHECKPOINTS=()
-        for policy_env in "${policy_envs[@]}"; do
-            POLICY_CHECKPOINTS+=("models/${EXP_NAME}/${policy_env}/final_model.pt")
-        done
-        POLICY_CHECKPOINTS="${POLICY_CHECKPOINTS[@]}"
-        if [[ "${planner}" == *_oracle_*dynamics ]]; then
-            DYNAMICS_CHECKPOINT=""
-        else
-            DYNAMICS_CHECKPOINT="models/${EXP_NAME}/dynamics/final_model.pt"
-        fi
-        PLANNER_CONFIG="configs/${DOMAIN}/planners/${planner}.yaml"
-
-        eval_planner
-    done
+# Run planners.
+POLICY_INPUT_PATH="${input_path}/${exp_name}"
+for ckpt in "${checkpoints[@]}"; do
+    SCOD_INPUT_PATH="${input_path}/${exp_name}/${ckpt}"
+    DYNAMICS_INPUT_PATH="${input_path}/${exp_name}/${ckpt}"
+    PLANNER_OUTPUT_PATH="${output_path}/${exp_name}/${ckpt}"
+    run_planners
 done
-
-# function test_dynamics {
-#     for exp_name in "${EXPERIMENTS[@]}"; do
-#         for train_step in 50000 100000 150000 200000; do
-#             for planner in "${PLANNERS[@]}"; do
-#                 EXP_NAME="${exp_name}/${train_step}"
-#                 ENV_CONFIG=configs/${DOMAIN}/envs/${PLANNER_ENV}.yaml
-#                 POLICY_CHECKPOINTS=()
-#                 for policy_env in "${POLICY_ENVS[@]}"; do
-#                     POLICY_CHECKPOINTS+=("models/${exp_name}/${policy_env}/ckpt_model_${train_step}.pt")
-#                 done
-#                 POLICY_CHECKPOINTS="${POLICY_CHECKPOINTS[@]}"
-#                 if [[ "${planner}" == *_oracle_*dynamics ]] || [[ "${planner}" == "random" ]]; then
-#                     DYNAMICS_CHECKPOINT=""
-#                 else
-#                     DYNAMICS_CHECKPOINT="models/${exp_name}/dynamics_${train_step}/dynamics/best_model.pt"
-#                 fi
-#                 PLANNER_CONFIG="configs/${DOMAIN}/planners/${planner}.yaml"
-#
-#                 eval_planner
-#             done
-#         done
-#     done
-# }
-#
-# DOMAIN="pybox2d"
-# PLANNER_ENV="placeright_pushleft"
-# POLICY_ENVS=(
-#     "placeright"
-#     "pushleft"
-# )
-# EXPERIMENTS=(
-#     "20220428/decoupled_state"
-# )
-# test_dynamics
-#
-# PLANNER_ENV="placeright_pushleft_img"
-# POLICY_ENVS=(
-#     "placeright_img"
-#     "pushleft_img"
-# )
-# EXPERIMENTS=(
-#     "20220428/decoupled_img"
-# )
-# test_dynamics
-
-
-if [[ `hostname` == "sc.stanford.edu" ]]; then
-    exit
-fi
-
-# Visualize results.
-
-# PLANNERS=(
-# # Q-value / Latent dynamics.
-#     "policy_cem"
-#     "random_cem"
-#     "policy_shooting"
-#     "random_shooting"
-# # Oracle value / Latent dynamics.
-#     # "policy_cem_oracle_value"
-#     # "random_cem_oracle_value"
-#     # "policy_shooting_oracle_value"
-#     # "random_shooting_oracle_value"
-# # Q-value / Oracle dynamics.
-#     "policy_cem_oracle_dynamics"
-#     "random_cem_oracle_dynamics"
-#     "policy_shooting_oracle_dynamics"
-#     "random_shooting_oracle_dynamics"
-# # Oracle value / Oracle dynamics.
-#     "policy_cem_oracle_value_dynamics"
-#     "random_cem_oracle_value_dynamics"
-#     "policy_shooting_oracle_value_dynamics"
-#     "random_shooting_oracle_value_dynamics"
-# # Random.
-#     "random"
-# )
-#
-# experiments=(
-#     "20220428/decoupled_state/50000"
-#     "20220428/decoupled_state/100000"
-#     "20220428/decoupled_state/150000"
-#     "20220428/decoupled_state/200000"
-#     "20220428/decoupled_img/50000"
-#     "20220428/decoupled_img/100000"
-#     "20220428/decoupled_img/150000"
-#     "20220428/decoupled_img/200000"
-# )
-#
-# for EXP_NAME in "${experiments[@]}"; do
-#     visualize_results
-# done
-=======
-    # "policy_cem_oracle_value_dynamics"
-    # "random_cem_oracle_value_dynamics"
-    # "policy_shooting_oracle_value_dynamics"
-    # "random_shooting_oracle_value_dynamics"
-# Random.
-    # "random"
-)
-run_planners
 
 # Visualize results.
 if [[ `hostname` == "sc.stanford.edu" ]] || [ $DEBUG -ne 0 ]; then
     exit
 fi
 
-for train_step in $TRAIN_STEPS; do
-    OUTPUT_PATH="${EXP_NAME}/planners_${train_step}"
+for ckpt in "${checkpoints[@]}"; do
+    PLANNER_OUTPUT_PATH="${output_path}/${exp_name}/${ckpt}"
     visualize_results
-done
->>>>>>> da59c91f
+done