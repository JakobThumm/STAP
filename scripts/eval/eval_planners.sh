--- conflicted
+++ resolved
@@ -171,19 +171,13 @@
 checkpoints=(
     # "final_model"
     # "best_model"
-<<<<<<< HEAD
-=======
     "select_model"
-    # "select0_model"
-    # "select2_model"
-    # "select3_model"
->>>>>>> 8ffeab2e
     # "ckpt_model_50000"
     # "ckpt_model_100000"
     # "ckpt_model_150000"
     # "ckpt_model_200000"
     # "select_model"
-    "selectscod_model"
+    # "selectscod_model"
 )
 ENV_KWARGS="--closed-loop 1"
 if [[ `hostname` == "sc.stanford.edu" ]] || [[ `hostname` == "${GCP_LOGIN}" ]]; then
