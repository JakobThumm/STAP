--- conflicted
+++ resolved
@@ -67,7 +67,6 @@
             # "models/20230309/policy/pull/final_model.pt"
             # "models/20230309/policy/push/final_model.pt"
             "models/20230125/policy/pick/final_model/final_model.pt"
-<<<<<<< HEAD
             "models/20230309/policy/place/final_model/final_model.pt"
             "models/20230309/policy/pull/final_model/final_model.pt"
             "models/20230309/policy/push/final_model/final_model.pt"
@@ -79,12 +78,9 @@
             # "models/20230124/policy/place/final_model/final_model.pt"
             # "models/20230124/policy/pull/final_model/final_model.pt"
             # "models/20230124/policy/push/final_model/final_model.pt"
-=======
-            "models/20230124/policy/place/final_model/final_model.pt"
-            "models/20230124/policy/pull/final_model/final_model.pt"
-            "models/20230124/policy/push/final_model/final_model.pt"
->>>>>>> 526000aa
-        )
+            # "models/20230124/policy/place/final_model/final_model.pt"
+            # "models/20230124/policy/pull/final_model/final_model.pt"
+            # "models/20230124/policy/push/final_model/final_model.pt"
         if [[ "${planner}" == *_oracle_*dynamics ]]; then
             DYNAMICS_CHECKPOINT=""
         elif [[ "${planner}" == daf_* ]]; then
@@ -93,11 +89,7 @@
             DYNAMICS_CHECKPOINT="models/20230309/dynamics/pick_place_pull_push_dynamics/ckpt_model_500000.pt"
             #     # "models/20230309/dynamics/pick_place_pull_push_dynamics/ckpt_model_500000.pt"
             #     "models/20230125/dynamics/pick_place_pull_push_dynamics/final_model.pt"
-<<<<<<< HEAD
-            # DYNAMICS_CHECKPOINT="models/20230125/dynamics/pick_place_pull_push_dynamics/final_model.pt"
-=======
             DYNAMICS_CHECKPOINT="models/20230125/dynamics/pick_place_pull_push_dynamics/final_model.pt"
->>>>>>> 526000aa
         fi
 
         eval_lm_tamp
