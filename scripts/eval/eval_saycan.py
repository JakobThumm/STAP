--- conflicted
+++ resolved
@@ -251,13 +251,6 @@
     # these would perhaps belong in .../prompts/
     examples = get_examples_from_json_dir("configs/pybullet/envs/t2m/official/prompts/")
 
-<<<<<<< HEAD
-    examples = get_examples_from_json_dir(pddl_root_dir + "/" + pddl_domain_name)
-    import ipdb
-
-    ipdb.set_trace()
-=======
->>>>>>> 499554aa
     for example in examples:
         example.custom_robot_action_sequence_format = (
             custom_robot_action_sequence_format
@@ -304,17 +297,9 @@
         seed_generator(num_eval, load_path), f"Evaluate {path.name}", dynamic_ncols=True
     )
 
-<<<<<<< HEAD
-    observation, info = env.reset()
-    done = False
-    import ipdb
-
-    ipdb.set_trace()
-=======
     # step = -1 if stopped on non-goal prop, else step = num steps to goal
     steps_to_success_using_predicted_goal_props: List[int] = []
     steps_to_success_using_stop_score: List[int] = []
->>>>>>> 499554aa
 
     for idx_iter, (seed, loaded_plan) in enumerate(pbar):
         goal_props_predicted: List[str]
@@ -360,39 +345,12 @@
             goal_props_to_use, possible_props
         )
 
-<<<<<<< HEAD
-        ### Start plotting Values ###
-        table_headers = ["Action sequence", "LM score", "Value score", "Overall score"]
-        format_row = "{:<30}" * 4
-        print(colored(format_row.format(*table_headers), "blue"))
-        for i in range(len(potential_actions)):
-            print(
-                colored(
-                    format_row.format(
-                        str(potential_actions[i]).lower(),
-                        np.round(lm_action_scores[i], 3),
-                        np.round(value_action_scores[i], 3),
-                        np.round(lm_action_scores[i] * value_action_scores[i], 3),
-                    ),
-                    "blue",
-                )
-            )
-        ### End plotting Values ###
-
-        overall_scores: List[float] = [
-            lm_action_scores[i] * value_action_scores[i]
-            for i in range(len(potential_actions))
-        ]  # the 'done' skill seems to have a hard-coded value according to the figures in saycan ...
-        best_action_idx = overall_scores.index(max(overall_scores))
-        env.set_primitive(potential_actions[best_action_idx])
-=======
         print(colored(f"goal props predicted: {goal_props_predicted}", "blue"))
         print(colored(f"minimal goal props: {goal_props_ground_truth}", "blue"))
 
         done: bool = False
 
         actions: List[str]
->>>>>>> 499554aa
         env.record_start()
 
         step = 0
