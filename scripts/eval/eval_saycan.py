--- conflicted
+++ resolved
@@ -244,13 +244,6 @@
         "configs/pybullet/envs/t2m/official/prompts/hook_reach/"
     )
 
-<<<<<<< HEAD
-    examples = get_examples_from_json_dir(pddl_root_dir + "/" + pddl_domain_name)
-    import ipdb
-
-    ipdb.set_trace()
-=======
->>>>>>> f493c9c0
     for example in examples:
         example.custom_robot_action_sequence_format = (
             custom_robot_action_sequence_format
@@ -300,12 +293,6 @@
 
     observation, info = env.reset()
     done = False
-<<<<<<< HEAD
-    import ipdb
-
-    ipdb.set_trace()
-=======
->>>>>>> f493c9c0
 
     # get goal props
     objects = list(env.objects.keys())
@@ -406,29 +393,11 @@
             device=tensors.device(device),
         )
 
-<<<<<<< HEAD
-        ### Start plotting Values ###
-        table_headers = ["Action sequence", "LM score", "Value score", "Overall score"]
-        format_row = "{:<30}" * 4
-        print(colored(format_row.format(*table_headers), "blue"))
-        for i in range(len(potential_actions)):
-            print(
-                colored(
-                    format_row.format(
-                        str(potential_actions[i]).lower(),
-                        np.round(lm_action_scores[i], 3),
-                        np.round(value_action_scores[i], 3),
-                        np.round(lm_action_scores[i] * value_action_scores[i], 3),
-                    ),
-                    "blue",
-                )
-=======
         table_headers = ["Action", "LM", "Value", "Overall"]
         overall_scores = [
             lm_action_score * value_action_score
             for (lm_action_score, value_action_score) in zip(
                 lm_action_scores, value_action_scores
->>>>>>> f493c9c0
             )
         ]
         formatted_table_str = format_saycan_scoring_table(
