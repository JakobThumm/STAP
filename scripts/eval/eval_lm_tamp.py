"""
Usage:

PYTHONPATH=. python scripts/eval/eval_lm_tamp.py  
--planner-config configs/pybullet/planners/policy_cem.yaml
--env-config configs/pybullet/envs/t2m/official/tasks/task0.yaml
--policy-checkpoints
    models/20230106/complete_q_multistage/pick_0/ckpt_model_1000000.pt 
    models/20230101/complete_q_multistage/place_0/best_model.pt 
    models/20230101/complete_q_multistage/pull_0/best_model.pt
    models/20230101/complete_q_multistage/push_0/best_model.pt
--dynamics-checkpoint models/official/select_model/dynamics/best_model.pt --seed 0
--pddl-domain configs/pybullet/envs/t2m/official/tasks/symbolic_domain.pddl
--pddl-problem configs/pybullet/envs/t2m/official/tasks/task0_symbolic.pddl
--seed 0
--pddl-domain-name hook_reach
--max-depth 4 --timeout 10 --closed-loop 1 --num-eval 100 
--path plots/2023013/tamp_experiment/hook_reach/tamp0 --verbose 0 --engine davinci
--n-examples 5
"""

import argparse
import copy
import pathlib
import pickle
import random
from typing import Any, Dict, Generator, List, Optional, Sequence, Tuple, Union

from termcolor import colored
import numpy as np
import torch
import symbolic
import tqdm
from helm.common.authentication import Authentication
from configs.base_config import LMConfig
from symbolic import _and, parse_proposition

from temporal_policies import dynamics, envs, planners
from temporal_policies.envs.pybullet.table import (
    predicates,
    primitives as table_primitives,
)
from temporal_policies.envs.pybullet.table.objects import Object
from temporal_policies.evaluation.utils import (
    get_goal_props_instantiated,
    get_object_relationships,
    get_possible_props,
    get_prop_testing_objs,
    get_task_plan_primitives_instantiated,
    is_satisfy_goal_props,
)
from temporal_policies.task_planners.goals import get_goal_from_lm, is_valid_goal_props
from temporal_policies.task_planners.lm_data_structures import (
    APIType,
    CurrentExample,
    InContextExample,
)
from temporal_policies.task_planners.task_plans import get_task_plans_from_lm
from temporal_policies.utils import recording, timing

from temporal_policies.task_planners.lm_utils import (
    authenticate,
    get_examples_from_json_dir,
    generate_lm_response,
    load_lm_cache,
    register_api_key,
    save_lm_cache,
)


def seed_generator(
    num_eval: int,
    path_results: Optional[Union[str, pathlib.Path]] = None,
) -> Generator[
    Tuple[
        Optional[int],
        Optional[Tuple[np.ndarray, planners.PlanningResult, Optional[List[float]]]],
    ],
    None,
    None,
]:
    if path_results is not None:
        npz_files = sorted(
            pathlib.Path(path_results).glob("results_*.npz"),
            key=lambda x: int(x.stem.split("_")[-1]),
        )
        for npz_file in npz_files:
            with open(npz_file, "rb") as f:
                npz = np.load(f, allow_pickle=True)
                seed: int = npz["seed"].item()
                rewards = np.array(npz["rewards"])
                plan = planners.PlanningResult(
                    actions=np.array(npz["actions"]),
                    states=np.array(npz["states"]),
                    p_success=npz["p_success"].item(),
                    values=np.array(npz["values"]),
                )
                t_planner: List[float] = npz["t_planner"].item()

            yield seed, (rewards, plan, t_planner)

    if num_eval is not None:
        yield 0, None
        for _ in range(num_eval - 1):
            yield None, None


def scale_actions(
    actions: np.ndarray,
    env: envs.Env,
    action_skeleton: Sequence[envs.Primitive],
) -> np.ndarray:
    scaled_actions = actions.copy()
    for t, primitive in enumerate(action_skeleton):
        action_dims = primitive.action_space.shape[0]
        scaled_actions[..., t, :action_dims] = primitive.scale_action(
            actions[..., t, :action_dims]
        )

    return scaled_actions


def task_plan(
    pddl: symbolic.Pddl,
    env: envs.Env,
    max_depth: int = 5,
    timeout: float = 10.0,
    verbose: bool = False,
) -> Generator[List[envs.Primitive], None, None]:
    planner = symbolic.Planner(pddl, pddl.initial_state)
    bfs = symbolic.BreadthFirstSearch(
        planner.root, max_depth=max_depth, timeout=timeout, verbose=False
    )
    for plan in bfs:
        action_skeleton = [
            env.get_primitive_info(action_call=str(node.action)) for node in plan[1:]
        ]
        yield action_skeleton


def evaluate_plan(
    idx_iter: int,
    env: envs.Env,
    planner: planners.Planner,
    action_skeleton: Sequence[envs.Primitive],
    plan: planners.PlanningResult,
    rewards: np.ndarray,
    path: pathlib.Path,
    grid_resolution: Optional[int] = None,
) -> Dict[str, Any]:
    assert isinstance(env, envs.pybullet.TableEnv)
    recorder = recording.Recorder()
    recorder.start()
    recorder.add_frame(frame=env.render())
    for primitive, predicted_state, action in zip(
        action_skeleton, plan.states[1:], plan.actions
    ):
        env.set_primitive(primitive)
        env._recording_text = (
            "Action: ["
            + ", ".join([f"{a:.2f}" for a in primitive.scale_action(action)])
            + "]"
        )

        recorder.add_frame(frame=env.render())
        env.set_observation(predicted_state)
        recorder.add_frame(frame=env.render())
    recorder.stop()
    recorder.save(path / f"predicted_trajectory_{idx_iter}.gif")

    return {}


def eval_lm_tamp(
    planner_config: Union[str, pathlib.Path],
    env_config: Union[str, pathlib.Path, Dict[str, Any]],
    policy_checkpoints: Optional[Sequence[Optional[Union[str, pathlib.Path]]]],
    scod_checkpoints: Optional[Sequence[Optional[Union[str, pathlib.Path]]]],
    dynamics_checkpoint: Optional[Union[str, pathlib.Path]],
    device: str,
    num_eval: int,
    path: Union[str, pathlib.Path],
    closed_loop: int,
    pddl_domain: str,  # file path
    pddl_root_dir: str,
    pddl_domain_name: str,
    pddl_problem: str,  # file path
    max_depth: int = 5,
    timeout: float = 10.0,
    verbose: bool = False,
    load_path: Optional[Union[str, pathlib.Path]] = None,
    seed: Optional[int] = None,
    gui: Optional[int] = None,
    lm_cache_file: Optional[Union[str, pathlib.Path]] = None,
    n_examples: Optional[int] = 1,
    custom_in_context_example_robot_prompt: str = "Top 1 robot action sequences: ",
    custom_in_context_example_robot_format: str = "python_list_of_lists",
    custom_robot_prompt: str = "Top 4 robot action sequences (python list of lists): ",
    custom_robot_action_sequence_format: str = "python_list_of_lists",
    engine: Optional[str] = None,
    temperature: Optional[int] = 0,
    logprobs: Optional[int] = 1,
    api_type: Optional[APIType] = APIType.HELM,
    max_tokens: Optional[int] = 200,
    auth: Optional[Authentication] = None,
) -> None:
    # set seeds
    if seed is not None:
        random.seed(seed)
        np.random.seed(seed)
        torch.manual_seed(seed)

    # TODO(klin): load instruction from yaml
    INSTRUCTION = "Ensure the red block is on the table."  # one of the examples needs to use the hook
    INSTRUCTION = "Grab the red block."
    INSTRUCTION = "Stock the red box onto the rack."
    INSTRUCTION = "Put the red box on the rack"

    examples = get_examples_from_json_dir(
        "configs/pybullet/envs/t2m/official/prompts/hook_reach/"
    )
    examples = random.sample(examples, n_examples)
    lm_cfg = LMConfig(
        engine=engine,
        temperature=temperature,
        logprobs=logprobs,
        echo=False,
        api_type=api_type,
        max_tokens=max_tokens,
    )
    lm_cache: Dict[str, str] = load_lm_cache(pathlib.Path(lm_cache_file))
    timer = timing.Timer()

    # Load environment.
    env_kwargs = {}
    if gui is not None:
        env_kwargs["gui"] = bool(gui)
    env_factory = envs.EnvFactory(config=env_config)
    env = env_factory(**env_kwargs)

    prop_testing_objs: Dict[str, Object] = get_prop_testing_objs(env)

    # Load planner.
    planner = planners.load(
        config=planner_config,
        env=env,
        policy_checkpoints=policy_checkpoints,
        scod_checkpoints=scod_checkpoints,
        dynamics_checkpoint=dynamics_checkpoint,
        device=device,
    )
    pick_ckpt = "models/20230101/complete_q_multistage/ckpt_model_300000/dynamics_pick_20k_good/ckpt_model_20000.pt"
    place_ckpt = "models/20230101/complete_q_multistage/ckpt_model_300000/dynamics_eval_place_only_16_batch_size/ckpt_model_20000.pt"
    pull_ckpt = "models/20230101/complete_q_multistage/ckpt_model_300000/dynamics_eval_pull_only_8_batch_size/ckpt_model_25000.pt"
    push_ckpt = "models/20230101/complete_q_multistage/ckpt_model_300000/dynamics_eval_push_only_4_batch_size/ckpt_model_400.pt"

    pick_planner = planners.load(
        config=planner_config,
        env=env,
        policy_checkpoints=[policy_checkpoints[0]],
        scod_checkpoints=scod_checkpoints,
        dynamics_checkpoint=pick_ckpt,
        device=device,
    )
    place_planner = planners.load(
        config=planner_config,
        env=env,
        policy_checkpoints=[policy_checkpoints[1]],
        scod_checkpoints=scod_checkpoints,
        dynamics_checkpoint=place_ckpt,
        device=device,
    )
    pull_planner = planners.load(
        config=planner_config,
        env=env,
        policy_checkpoints=[policy_checkpoints[2]],
        scod_checkpoints=scod_checkpoints,
        dynamics_checkpoint=pull_ckpt,
        device=device,
    )
    push_planner = planners.load(
        config=planner_config,
        env=env,
        policy_checkpoints=[policy_checkpoints[3]],
        scod_checkpoints=scod_checkpoints,
        dynamics_checkpoint=push_ckpt,
        device=device,
    )
    for i, single_primitive_planner in enumerate(
        [pick_planner, place_planner, pull_planner, push_planner]
    ):
        planner.dynamics.network.models[
            i
        ] = single_primitive_planner.dynamics.network.models[0]

    path = pathlib.Path(path) / pathlib.Path(planner_config).stem
    path.mkdir(parents=True, exist_ok=True)

    # Run TAMP.
    num_success = 0
    pbar = tqdm.tqdm(
        seed_generator(num_eval, load_path), f"Evaluate {path.name}", dynamic_ncols=True
    )
    for idx_iter, (seed, loaded_plan) in enumerate(pbar):
        # Initialize environment.
        observation, info = env.reset(seed=seed)
        seed = info["seed"]
        env_state = env.get_state()

        task_plans = []
        motion_plans = []
        motion_planner_times = []
        available_predicates = ["on", "inhand", "under"]

        objects: List[str] = list(env.objects.keys())
        object_relationships = get_object_relationships(
            observation, env.objects, available_predicates, use_hand_state=False
        )
        possible_props: List[predicates.Predicate] = get_possible_props(
            env.objects, available_predicates
        )

        # lm_cfg.engine = "text-davinci-003"
        predicted_goal_props: List[str]
        predicted_goal_props, lm_cache = get_goal_from_lm(
            INSTRUCTION,
            objects,
            object_relationships,
            pddl_domain,
            pddl_problem,
            examples=examples,
            lm_cfg=lm_cfg,
            auth=auth,
            lm_cache=lm_cache,
        )
        save_lm_cache(pathlib.Path(lm_cache_file), lm_cache)

        if is_valid_goal_props(predicted_goal_props, possible_props):
            parsed_goal_props = [
                symbolic.problem.parse_proposition(prop)
                for prop in predicted_goal_props
            ]
            goal_props_callable: List[
                predicates.Predicate
            ] = get_goal_props_instantiated(parsed_goal_props)
        else:
            import ipdb

            ipdb.set_trace()
            raise ValueError("Invalid goal props")

        # generate prompt from environment observation\
        lm_cfg.max_tokens = 300
        generated_task_plans, lm_cache = get_task_plans_from_lm(
            INSTRUCTION,
            predicted_goal_props,
            objects,
            object_relationships,
            pddl_domain,
            pddl_problem,
            examples=examples,
            custom_in_context_example_robot_prompt=custom_in_context_example_robot_prompt,
            custom_in_context_example_robot_format=custom_in_context_example_robot_format,
            custom_robot_prompt=custom_robot_prompt,
            custom_robot_action_sequence_format=custom_robot_action_sequence_format,
            lm_cfg=lm_cfg,
            auth=auth,
            lm_cache=lm_cache,
        )
        save_lm_cache(lm_cache_file, lm_cache)
<<<<<<< HEAD
        lm_cfg.engine = "text-davinci-002"

=======
        # lm_cfg.engine = "text-davinci-002"

        generated_task_plans = [["pick(hook)", "place(hook, table)"]]
>>>>>>> f493c9c0
        # convert action_skeleton's elements with the format pick(a) to pick(a, table)
        converted_task_plans = []
        for task_plan in generated_task_plans:
            new_task_plan = []
            for action in task_plan:
                primitive, args = parse_proposition(action)
                if "pick" == primitive:
                    new_task_plan.append(f"pick({args[0]}, table)")
                else:
                    new_task_plan.append(action)
            converted_task_plans.append(new_task_plan)
        generated_task_plans = converted_task_plans
        print(f"generated task plans: {generated_task_plans}")
<<<<<<< HEAD
        action_skeletons_instantiated = get_task_plan_primitives_instantiated(
            generated_task_plans, env
        )
        print(f"obj states table: {env.object_states()['table'].pos}")
        # if performing entire task plan generation e.g. open_ended generation
        idx_iter = 0
        for action_skeleton in action_skeletons_instantiated:
            print(f"action_skeleton: {action_skeleton}")
=======

        action_skeletons_instantiated = get_task_plan_primitives_instantiated(
            generated_task_plans, env
        )

        for i, action_skeleton in enumerate(action_skeletons_instantiated):
            if len(action_skeleton) > 7:
                print(
                    f"action_skeleton too long. Skipping {[str(action) for action in action_skeleton]}"
                )
                continue
            print(f"action_skeleton: {[str(action) for action in action_skeleton]}")
>>>>>>> f493c9c0

            timer.tic("motion_planner")
            env.set_primitive(action_skeleton[0])
            plan = planner.plan(env.get_observation(), action_skeleton)
            t_motion_planner = timer.toc("motion_planner")

            task_plans.append(action_skeleton)
            motion_plans.append(plan)
            motion_planner_times.append(t_motion_planner)

            # Reset env for oracle value/dynamics.
            if isinstance(planner.dynamics, dynamics.OracleDynamics):
                env.set_state(env_state)

            if "greedy" in str(planner_config):
                break

<<<<<<< HEAD
            evaluate_plan(
                idx_iter, env, planner, action_skeleton, plan, None, path=path
            )
            idx_iter += 1

        for plan in motion_plans:
=======
            all_object_relationships: List[List[str]] = []
>>>>>>> f493c9c0
            for state in plan.states:
                objects = list(env.objects.keys())
                object_relationships = get_object_relationships(
                    state, env.objects, available_predicates, use_hand_state=False
                )
                object_relationships = [str(prop) for prop in object_relationships]
<<<<<<< HEAD
                print(f"object_relationships: {object_relationships}")
=======
                all_object_relationships.append(object_relationships)

            planners.vizualize_predicted_plan(
                pathlib.Path("eval_lm_tamp") / f"seed{idx_iter}-plan{i}",
                env,
                action_skeleton,
                plan,
                path,
                custom_recording_text=(
                    f"human: {INSTRUCTION}\n"
                    + f"pred-goal: {predicted_goal_props}\n"
                    + f"pred-plan: {[str(action) for action in action_skeleton]}\n"
                    + f"value: [{', '.join([f'{v:.2f}' for v in plan.values])}]"
                ),
                object_relationships_list=all_object_relationships,
                file_extensions=["gif", "mp4"],
            )

>>>>>>> f493c9c0
        # Filter out plans that do not reach the goal.
        goal_reaching_task_plans = []
        goal_reaching_motion_plans = []
        goal_reaching_task_p_successes = []
        for task_plan, motion_plan in zip(task_plans, motion_plans):
            # find first timestep where the goal is reached
            for i, state in enumerate(motion_plan.states):
                if is_satisfy_goal_props(
                    goal_props_callable, prop_testing_objs, state, use_hand_state=False
                ):
                    goal_reaching_task_plans.append(task_plan[:i])
<<<<<<< HEAD
                    goal_reaching_motion_plans.append(motion_plan.actions[:i])
=======
                    shortened_motion_plan = copy.deepcopy(motion_plan)
                    shortened_motion_plan.actions = motion_plan.actions[:i]
                    goal_reaching_motion_plans.append(shortened_motion_plan)
>>>>>>> f493c9c0
                    # probability of success is the probability of success (i.e. value)
                    # at each timestep multiplied together
                    p_success = np.prod([value for value in motion_plan.values[:i]])
                    print(
                        colored(
                            f"Plan reaches goal at timestep {i} with probability {p_success}",
                            "green",
                        )
                    )
                    print(f"task_plan: {[str(action) for action in task_plan[:i]]}")
                    goal_reaching_task_p_successes.append(p_success)

        idx_best = (
            np.argmax(goal_reaching_task_p_successes)
            if len(goal_reaching_task_p_successes) > 0
            else 0
        )

        # best_task_plan = goal_reaching_task_plans[idx_best]
        # best_motion_plan = goal_reaching_motion_plans[idx_best]

        best_task_plan = task_plans[1]
        best_motion_plan = motion_plans[1]

        if closed_loop:
            env.record_start()

            # Execute one step.
            action = best_motion_plan.actions[0]
            assert isinstance(action, np.ndarray)
            state = best_motion_plan.states[0]
            assert isinstance(state, np.ndarray)
            p_success = best_motion_plan.p_success
            value = best_motion_plan.values[0]
            env.set_primitive(best_task_plan[0])
            _, reward, _, _, _ = env.step(action)

            # Run closed-loop planning on the rest.
            rewards, plan, t_planner = planners.run_closed_loop_planning(
                env, best_task_plan[1:], planner, timer
            )
            rewards = np.append(reward, rewards)
            plan = planners.PlanningResult(
                actions=np.concatenate((action[None, ...], plan.actions), axis=0),
                states=np.concatenate((state[None, ...], plan.states), axis=0),
                p_success=p_success * plan.p_success,
                values=np.append(value, plan.values),
            )
            env.record_stop()

            # Save recording.
            gif_path = path / "eval_lm_tamp" / f"planning_{idx_iter}.gif"
            if (rewards == 0.0).any():
                gif_path = gif_path.parent / f"{gif_path.name}_fail{gif_path.suffix}"
            env.record_save(gif_path, reset=True)

            if t_planner is not None:
                motion_planner_times += t_planner
        else:
            planners.vizualize_predicted_plan(
                idx_iter,
                env,
                action_skeleton,
                best_motion_plan,
                path,
            )
            # Execute plan.
            rewards = planners.evaluate_plan(
                env,
                task_plans[idx_best],
                motion_plans[idx_best].actions,
                gif_path=path / f"planning_{idx_iter}.gif",
            )

        if rewards.prod() > 0:
            num_success += 1
        pbar.set_postfix(
            dict(
                success=rewards.prod(),
                **{f"r{t}": r for t, r in enumerate(rewards)},
                num_successes=f"{num_success} / {idx_iter + 1}",
            )
        )

        # Print planning results.
        if verbose:
            print("success:", rewards.prod(), rewards)
            print(
                "predicted success:",
                motion_plans[idx_best].p_success,
                motion_plans[idx_best].values,
            )
            if closed_loop:
                print(
                    "visited predicted success:",
                    motion_plans[idx_best].p_visited_success,
                    motion_plans[idx_best].visited_values,
                )
            for primitive, action in zip(
                task_plans[idx_best], motion_plans[idx_best].actions
            ):
                if isinstance(primitive, table_primitives.Primitive):
                    primitive_action = str(primitive.Action(action))
                    primitive_action = primitive_action.replace("\n", "\n  ")
                    print(
                        "-", primitive, primitive_action[primitive_action.find("{") :]
                    )
                else:
                    print("-", primitive, action)
            print("discarded plans:")
            for idx_plan in range(len(task_plans)):
                if idx_plan == idx_best:
                    continue
                print(
                    "  - predicted success:",
                    motion_plans[idx_plan].p_success,
                    motion_plans[idx_plan].values,
                )
                for primitive, action in zip(
                    task_plans[idx_plan], motion_plans[idx_plan].actions
                ):
                    if isinstance(primitive, table_primitives.Primitive):
                        primitive_action = str(primitive.Action(action))
                        primitive_action = primitive_action.replace("\n", "\n      ")
                        print(
                            "    -",
                            primitive,
                            primitive_action[primitive_action.find("{") :],
                        )
                    else:
                        print("    -", primitive, action)
            continue

        # Save planning results.
        with open(path / f"results_{idx_iter}.npz", "wb") as f:
            save_dict = {
                "args": {
                    "planner_config": planner_config,
                    "env_config": env_config,
                    "policy_checkpoints": policy_checkpoints,
                    "dynamics_checkpoint": dynamics_checkpoint,
                    "device": device,
                    "num_eval": num_eval,
                    "path": path,
                    "pddl_domain": pddl_domain,
                    "pddl_problem": pddl_problem,
                    "max_depth": max_depth,
                    "timeout": timeout,
                    "seed": seed,
                    "verbose": verbose,
                },
                "observation": observation,
                "state": state,
                "action_skeleton": list(map(str, task_plans[idx_best])),
                "actions": motion_plans[idx_best].actions,
                "states": motion_plans[idx_best].states,
                "scaled_actions": scale_actions(
                    motion_plans[idx_best].actions, env, task_plans[idx_best]
                ),
                "p_success": motion_plans[idx_best].p_success,
                "values": motion_plans[idx_best].values,
                "rewards": rewards,
                # "visited_actions": motion_plans[idx_best].visited_actions,
                # "scaled_visited_actions": scale_actions(
                #     motion_plans[idx_best].visited_actions, env, action_skeleton
                # ),
                # "visited_states": motion_plans[idx_best].visited_states,
                "p_visited_success": motion_plans[idx_best].p_visited_success,
                # "visited_values": motion_plans[idx_best].visited_values,
                # "t_task_planner": t_task_planner,
                # "t_motion_planner": t_motion_planner,
                "t_planner": motion_planner_times,
                "seed": seed,
                "discarded": [
                    {
                        "action_skeleton": list(map(str, task_plans[i])),
                        # "actions": motion_plans[i].actions,
                        # "states": motion_plans[i].states,
                        # "scaled_actions": scale_actions(
                        #     motion_plans[i].actions, env, task_plans[i]
                        # ),
                        "p_success": motion_plans[i].p_success,
                        # "values": motion_plans[i].values,
                        # "visited_actions": motion_plans[i].visited_actions,
                        # "scaled_visited_actions": scale_actions(
                        #     motion_plans[i].visited_actions, env, action_skeleton
                        # ),
                        # "visited_states": motion_plans[i].visited_states,
                        "p_visited_success": motion_plans[i].p_visited_success,
                        # "visited_values": motion_plans[i].visited_values,
                    }
                    for i in range(len(task_plans))
                    if i != idx_best
                ],
            }
            np.savez_compressed(f, **save_dict)  # type: ignore


def main(args: argparse.Namespace) -> None:
    auth = authenticate(args.api_type)
    eval_lm_tamp(**vars(args), auth=auth)


if __name__ == "__main__":
    parser = argparse.ArgumentParser()
    parser.add_argument(
        "--planner-config", "--planner", "-c", help="Path to planner config"
    )
    parser.add_argument("--env-config", "--env", "-e", help="Path to env config")
    parser.add_argument(
        "--policy-checkpoints", "-p", nargs="+", help="Policy checkpoints"
    )
    parser.add_argument("--scod-checkpoints", "-s", nargs="+", help="SCOD checkpoints")
    parser.add_argument("--dynamics-checkpoint", "-d", help="Dynamics checkpoint")
    parser.add_argument("--device", default="auto", help="Torch device")
    parser.add_argument(
        "--num-eval", "-n", type=int, default=1, help="Number of eval iterations"
    )
    parser.add_argument("--path", default="plots", help="Path for output plots")
    parser.add_argument(
        "--closed-loop", default=1, type=int, help="Run closed-loop planning"
    )
    parser.add_argument("--seed", type=int, help="Random seed")
    parser.add_argument("--gui", type=int, help="Show pybullet gui")
    parser.add_argument("--verbose", type=int, default=1, help="Print debug messages")
    parser.add_argument("--pddl-domain", help="Pddl domain")
    parser.add_argument("--pddl-problem", help="Pddl problem")
    parser.add_argument(
        "--max-depth", type=int, default=4, help="Task planning search depth"
    )
    parser.add_argument(
        "--timeout", type=float, default=10.0, help="Task planning timeout"
    )
    # EvaluationConfig
    parser.add_argument(
        "--lm_cache_file", type=str, default="lm_cache.pkl", help="LM cache file"
    )
    # PDDLConfig
    parser.add_argument(
        "--pddl-root-dir",
        type=str,
        default="configs/pybullet/envs/official/domains",
        help="PDDL root dir",
    )
    parser.add_argument(
        "--pddl-domain-name",
        type=str,
        default="constrained_packing",
        help="PDDL domain",
        choices=["constrained_packing", "hook_reach"],
    )
    # PromptConfig
    parser.add_argument(
        "--n-examples",
        type=int,
        default=1,
        help="Number of examples to use in in context prompt",
    )
    # LMConfig
    parser.add_argument(
        "--engine",
        type=str,
        default="curie",
        help="LM engine (curie or davinci or baggage or ada)",
    )
    parser.add_argument("--temperature", type=float, default=0, help="LM temperature")
    parser.add_argument(
<<<<<<< HEAD
        "--api_type", type=APIType, default=APIType.HELM, help="API to use"
=======
        "--api_type", type=APIType, default=APIType.OPENAI, help="API to use"
>>>>>>> f493c9c0
    )
    parser.add_argument("--max_tokens", type=int, default=100, help="LM max tokens")
    parser.add_argument("--logprobs", type=int, default=1, help="LM logprobs")

    args = parser.parse_args()

    main(args)<|MERGE_RESOLUTION|>--- conflicted
+++ resolved
@@ -368,14 +368,9 @@
             lm_cache=lm_cache,
         )
         save_lm_cache(lm_cache_file, lm_cache)
-<<<<<<< HEAD
-        lm_cfg.engine = "text-davinci-002"
-
-=======
         # lm_cfg.engine = "text-davinci-002"
 
         generated_task_plans = [["pick(hook)", "place(hook, table)"]]
->>>>>>> f493c9c0
         # convert action_skeleton's elements with the format pick(a) to pick(a, table)
         converted_task_plans = []
         for task_plan in generated_task_plans:
@@ -389,16 +384,6 @@
             converted_task_plans.append(new_task_plan)
         generated_task_plans = converted_task_plans
         print(f"generated task plans: {generated_task_plans}")
-<<<<<<< HEAD
-        action_skeletons_instantiated = get_task_plan_primitives_instantiated(
-            generated_task_plans, env
-        )
-        print(f"obj states table: {env.object_states()['table'].pos}")
-        # if performing entire task plan generation e.g. open_ended generation
-        idx_iter = 0
-        for action_skeleton in action_skeletons_instantiated:
-            print(f"action_skeleton: {action_skeleton}")
-=======
 
         action_skeletons_instantiated = get_task_plan_primitives_instantiated(
             generated_task_plans, env
@@ -411,7 +396,6 @@
                 )
                 continue
             print(f"action_skeleton: {[str(action) for action in action_skeleton]}")
->>>>>>> f493c9c0
 
             timer.tic("motion_planner")
             env.set_primitive(action_skeleton[0])
@@ -429,25 +413,13 @@
             if "greedy" in str(planner_config):
                 break
 
-<<<<<<< HEAD
-            evaluate_plan(
-                idx_iter, env, planner, action_skeleton, plan, None, path=path
-            )
-            idx_iter += 1
-
-        for plan in motion_plans:
-=======
             all_object_relationships: List[List[str]] = []
->>>>>>> f493c9c0
             for state in plan.states:
                 objects = list(env.objects.keys())
                 object_relationships = get_object_relationships(
                     state, env.objects, available_predicates, use_hand_state=False
                 )
                 object_relationships = [str(prop) for prop in object_relationships]
-<<<<<<< HEAD
-                print(f"object_relationships: {object_relationships}")
-=======
                 all_object_relationships.append(object_relationships)
 
             planners.vizualize_predicted_plan(
@@ -466,7 +438,6 @@
                 file_extensions=["gif", "mp4"],
             )
 
->>>>>>> f493c9c0
         # Filter out plans that do not reach the goal.
         goal_reaching_task_plans = []
         goal_reaching_motion_plans = []
@@ -478,13 +449,9 @@
                     goal_props_callable, prop_testing_objs, state, use_hand_state=False
                 ):
                     goal_reaching_task_plans.append(task_plan[:i])
-<<<<<<< HEAD
-                    goal_reaching_motion_plans.append(motion_plan.actions[:i])
-=======
                     shortened_motion_plan = copy.deepcopy(motion_plan)
                     shortened_motion_plan.actions = motion_plan.actions[:i]
                     goal_reaching_motion_plans.append(shortened_motion_plan)
->>>>>>> f493c9c0
                     # probability of success is the probability of success (i.e. value)
                     # at each timestep multiplied together
                     p_success = np.prod([value for value in motion_plan.values[:i]])
@@ -752,11 +719,7 @@
     )
     parser.add_argument("--temperature", type=float, default=0, help="LM temperature")
     parser.add_argument(
-<<<<<<< HEAD
-        "--api_type", type=APIType, default=APIType.HELM, help="API to use"
-=======
         "--api_type", type=APIType, default=APIType.OPENAI, help="API to use"
->>>>>>> f493c9c0
     )
     parser.add_argument("--max_tokens", type=int, default=100, help="LM max tokens")
     parser.add_argument("--logprobs", type=int, default=1, help="LM logprobs")
