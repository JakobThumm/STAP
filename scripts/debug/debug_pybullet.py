#!/usr/bin/env python3

import argparse

from temporal_policies import envs
from temporal_policies.envs import pybullet
from temporal_policies.utils import timing


def main(env_config: str) -> None:
    env_factory = envs.EnvFactory(config=env_config)
    env: pybullet.table_env.TableEnv = env_factory()
    timer = timing.Timer()

    while True:
<<<<<<< HEAD
        timer.tic("reset")
        obs, info = env.reset()
        dt_reset = timer.toc("reset")

        primitive = env.get_primitive()
        assert isinstance(primitive, pybullet.table.primitives.Primitive)

        print(primitive)
        print("obs:", obs)
        input("continue?")

        timer.tic("step")
        action = primitive.sample_action()
        obs, success, _, _, _ = env.step(primitive.normalize_action(action.vector))
        dt_step = timer.toc("step")

        print(f"SUCCESS {primitive}:", success, ", time:", dt_reset + dt_step)
        input("continue?")
=======
        obs = env.reset()
        action_skeleton = env.task.action_skeleton
        done = False
        for step in range(len(action_skeleton)):
            # Set and get primitive
            env.set_primitive(primitive=action_skeleton[step])
            primitive = env.get_primitive()
            input(f"Execute primitive: {primitive}")

            # Sample action and step environment
            action = primitive.sample_action()
            obs, success, _, truncated, _ = env.step(
                primitive.normalize_action(action.vector)
            )
            print(f"Success {primitive}: {success}")
            if truncated:
                break

        input("Done task, continue?\n")
>>>>>>> 023ce0a2


if __name__ == "__main__":
    parser = argparse.ArgumentParser()
    parser.add_argument(
        "--env-config",
        "-e",
        type=str,
        required=True,
        help="Path to environment config.",
    )
    args = parser.parse_args()
    main(**vars(args))<|MERGE_RESOLUTION|>--- conflicted
+++ resolved
@@ -13,26 +13,6 @@
     timer = timing.Timer()
 
     while True:
-<<<<<<< HEAD
-        timer.tic("reset")
-        obs, info = env.reset()
-        dt_reset = timer.toc("reset")
-
-        primitive = env.get_primitive()
-        assert isinstance(primitive, pybullet.table.primitives.Primitive)
-
-        print(primitive)
-        print("obs:", obs)
-        input("continue?")
-
-        timer.tic("step")
-        action = primitive.sample_action()
-        obs, success, _, _, _ = env.step(primitive.normalize_action(action.vector))
-        dt_step = timer.toc("step")
-
-        print(f"SUCCESS {primitive}:", success, ", time:", dt_reset + dt_step)
-        input("continue?")
-=======
         obs = env.reset()
         action_skeleton = env.task.action_skeleton
         done = False
@@ -52,7 +32,6 @@
                 break
 
         input("Done task, continue?\n")
->>>>>>> 023ce0a2
 
 
 if __name__ == "__main__":
