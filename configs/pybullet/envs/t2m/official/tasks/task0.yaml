--- conflicted
+++ resolved
@@ -33,11 +33,7 @@
         - on(red_box, table)
         - on(blue_box, table)
       goal_propositions:
-<<<<<<< HEAD
-        - on(red_box, rack)
-=======
-        - ["on(yellow_box, rack)"]
->>>>>>> 0a2b37a7
+        - [ on(red_box, rack) ]
       supported_predicates:
         - under(a, b)
         - on(a, b)
