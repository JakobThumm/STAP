env: pybullet.TableEnv
env_kwargs:
  name: structured_language_0
  gui: true

  primitives:
    - pick
    - place
    - pull
    - push

  tasks:
    - instruction: How would you use the hook to pull the red box closer, then pick it up?
      action_skeleton:
        - pick(hook)
        - pull(red_box, hook)
        - place(hook, table)
        - pick(red_box)
      initial_state:
        - free(hook)
        - free(red_box)
        - inworkspace(rack)
        - poslimit(rack)
        - aligned(rack)
        - inworkspace(hook)
        - beyondworkspace(red_box)
        - nonblocking(red_box, rack)
        - on(rack, table)
        - on(hook, table)
        - on(red_box, table)
<<<<<<< HEAD
      goal_predicates:
        - inhand(red_box)
      supported_goal_predicates:
        - "under"
        - "on"
        - "inhand"
=======
        - beyondworkspace(blue_box)
        - beyondworkspace(yellow_box)
        - beyondworkspace(cyan_box)
        - on(blue_box, table)
        - on(yellow_box, table)
        - on(cyan_box, table)
>>>>>>> f493c9c0

  robot_config: configs/pybullet/envs/robots/franka_panda_sim.yaml

  objects:
    - object_type: Urdf
      object_kwargs:
        name: table
        path: configs/pybullet/envs/assets/iprl_table.urdf
        is_static: true
    - object_type: Rack
      object_kwargs:
        name: rack
        size: [0.22, 0.32, 0.16]
        color: [0.4, 0.2, 0.0, 1.0]
    - object_type: Hook
      object_kwargs:
        name: hook
        head_length: 0.2
        handle_length: 0.38
        handle_y: -1.0
        color: [0.6, 0.6, 0.6, 1.0]
    - configs/pybullet/envs/assets/milk.yaml
    - configs/pybullet/envs/assets/salt.yaml
    - configs/pybullet/envs/assets/icecream.yaml
    - configs/pybullet/envs/assets/yogurt.yaml
<|MERGE_RESOLUTION|>--- conflicted
+++ resolved
@@ -28,21 +28,12 @@
         - on(rack, table)
         - on(hook, table)
         - on(red_box, table)
-<<<<<<< HEAD
       goal_predicates:
         - inhand(red_box)
       supported_goal_predicates:
         - "under"
         - "on"
         - "inhand"
-=======
-        - beyondworkspace(blue_box)
-        - beyondworkspace(yellow_box)
-        - beyondworkspace(cyan_box)
-        - on(blue_box, table)
-        - on(yellow_box, table)
-        - on(cyan_box, table)
->>>>>>> f493c9c0
 
   robot_config: configs/pybullet/envs/robots/franka_panda_sim.yaml
 
