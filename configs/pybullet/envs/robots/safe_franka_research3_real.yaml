--- conflicted
+++ resolved
@@ -31,11 +31,7 @@
 
   pos_threshold: [0.01, 0.01]
   ori_threshold: [0.01, 0.01]
-<<<<<<< HEAD
   joint_pos_threshold: 0.02
-=======
-  joint_pos_threshold: 0.01
->>>>>>> 86af37aa
   timeout: 10.0
 
   # shield settings
