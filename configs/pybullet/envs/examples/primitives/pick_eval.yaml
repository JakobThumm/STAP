env: pybullet.TableEnv
env_kwargs:
  name: pick
  gui: true

  primitives:
    - pick

  tasks:
    - action_skeleton:
        - pick(table_box_1, table)
      initial_state:
<<<<<<< HEAD
        - free(table_box_1)
        - inworkspace(table_box_1)
=======
        - free(a)
        - inworkspace(a)
>>>>>>> 22278a36
        - on(rack, table)
        - on(table_hook, table)
        - on(rack_hook, rack)
        - on(table_box_1, table)
        - on(table_box_2, table)
        - on(rack_box_1, rack)
        - on(rack_box_2, rack)
    - action_skeleton:
        - pick(rack_box_1, rack)
      initial_state:
        - free(c)
        - inworkspace(rack)
        - inworkspace(rack_box_1)
        - on(rack, table)
        - on(table_hook, table)
        - on(rack_hook, rack)
        - on(table_box_1, table)
        - on(table_box_2, table)
        - on(rack_box_1, rack)
        - on(rack_box_2, rack)
    - action_skeleton:
        - pick(table_hook, table)
      initial_state:
<<<<<<< HEAD
        - free(table_hook)
        - inworkspace(table_hook)
=======
        - free(hook)
        - inworkspace(hook)
>>>>>>> 22278a36
        - on(rack, table)
        - on(table_hook, table)
        - on(table_box_1, table)
        - on(table_box_2, table)
        - on(rack_box_1, rack)
        - on(rack_box_2, rack)
    - action_skeleton:
        - pick(rack_hook, rack)
      initial_state:
        - inworkspace(rack)
        - inworkspace(rack_hook)
        - on(rack, table)
        - on(rack_hook, rack)
        - on(table_box_1, table)
        - on(table_box_2, table)
        - on(rack_box_1, rack)
        - on(rack_box_2, rack)

  robot_config: configs/pybullet/envs/robots/franka_panda_sim.yaml

  object_groups:
    - name: boxes
      objects:
        - object_type: Box
          object_kwargs:
            size: [0.05, 0.05, 0.1]
            color: [1.0, 0.0, 0.0, 1.0]
        - object_type: Box
          object_kwargs:
            size: [0.1, 0.05, 0.1]
            color: [0.0, 0.0, 1.0, 1.0]
        - object_type: Null
        - object_type: Null
        - object_type: Null
        - object_type: Null
    - name: hooks
      objects:
        - object_type: Hook
          object_kwargs:
            head_length: 0.2
            handle_length: 0.38
            handle_y: -1.0
            color: [0.6, 0.6, 0.6, 1.0]
        - object_type: Null
        - object_type: Null

  objects:
    - object_type: Urdf
      object_kwargs:
        name: table
        path: configs/pybullet/envs/assets/iprl_table.urdf
        is_static: true
    - object_type: Variant
      object_kwargs:
        name: rack
        variants:
          - object_type: Rack
            object_kwargs:
              size: [0.22, 0.32, 0.16]
              color: [0.4, 0.2, 0.0, 1.0]
          - object_type: Null
    - object_type: Variant
      object_kwargs:
        name: table_hook
        group: hooks
    - object_type: Variant
      object_kwargs:
        name: rack_hook
        group: hooks
    - object_type: Variant
      object_kwargs:
        name: table_box_1
        group: boxes
    - object_type: Variant
      object_kwargs:
        name: table_box_2
        group: boxes
    - object_type: Variant
      object_kwargs:
        name: rack_box_1
        group: boxes
    - object_type: Variant
      object_kwargs:
        name: rack_box_2
        group: boxes<|MERGE_RESOLUTION|>--- conflicted
+++ resolved
@@ -10,13 +10,8 @@
     - action_skeleton:
         - pick(table_box_1, table)
       initial_state:
-<<<<<<< HEAD
         - free(table_box_1)
         - inworkspace(table_box_1)
-=======
-        - free(a)
-        - inworkspace(a)
->>>>>>> 22278a36
         - on(rack, table)
         - on(table_hook, table)
         - on(rack_hook, rack)
@@ -27,7 +22,7 @@
     - action_skeleton:
         - pick(rack_box_1, rack)
       initial_state:
-        - free(c)
+        - free(rack_box_1)
         - inworkspace(rack)
         - inworkspace(rack_box_1)
         - on(rack, table)
@@ -40,13 +35,8 @@
     - action_skeleton:
         - pick(table_hook, table)
       initial_state:
-<<<<<<< HEAD
         - free(table_hook)
         - inworkspace(table_hook)
-=======
-        - free(hook)
-        - inworkspace(hook)
->>>>>>> 22278a36
         - on(rack, table)
         - on(table_hook, table)
         - on(table_box_1, table)
