--- conflicted
+++ resolved
@@ -12,61 +12,16 @@
     - action_skeleton:
         - pull(table_box_1, hook)
       initial_state:
+        - handlegrasp(hook)
         - free(table_box_1)
         - beyondworkspace(table_box_1)
-        - handlegrasp(hook)
-<<<<<<< HEAD
-=======
-        - free(a)
-        - beyondworkspace(a)
-        - nonblocking(a, rack)
->>>>>>> 22278a36
+        - nonblocking(table_box_1, rack)
         - on(rack, table)
         - on(table_box_1, table)
         - on(table_box_2, table)
         - on(rack_box_1, rack)
         - on(rack_box_2, rack)
         - inhand(hook)
-    - action_skeleton:
-        - pull(table_box_1, hook)
-      initial_state:
-        - beyondworkspace(table_box_1)
-        - handlegrasp(hook)
-<<<<<<< HEAD
-=======
-        - free(a)
-        - beyondworkspace(a)
-        - nonblocking(a, rack)
->>>>>>> 22278a36
-        - on(rack, table)
-        - on(table_box_1, table)
-        - on(table_box_2, table)
-        - on(rack_box_1, rack)
-        - on(rack_box_2, rack)
-        - inhand(hook)
-    # - action_skeleton:
-    #     - pull(rack, hook)
-    #   initial_state:
-    #     - free(rack)
-    #     - beyondworkspace(rack)
-    #     - handlegrasp(hook)
-    #     - on(rack, table)
-    #     - on(table_box_1, table)
-    #     - on(table_box_2, table)
-    #     - on(rack_box_1, rack)
-    #     - on(rack_box_2, rack)
-    #     - inhand(hook)
-    # - action_skeleton:
-    #     - pull(rack_box_1, hook)
-    #   initial_state:
-    #     - beyondworkspace(rack)
-    #     - handlegrasp(hook)
-    #     - on(rack, table)
-    #     - on(table_box_1, table)
-    #     - on(table_box_2, table)
-    #     - on(rack_box_1, rack)
-    #     - on(rack_box_2, rack)
-    #     - inhand(hook)
 
   robot_config: configs/pybullet/envs/robots/franka_panda_sim.yaml
 
