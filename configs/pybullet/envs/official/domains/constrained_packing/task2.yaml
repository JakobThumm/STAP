--- conflicted
+++ resolved
@@ -42,9 +42,9 @@
         name: rack
         size: [0.22, 0.32, 0.16]
         color: [0.4, 0.2, 0.0, 1.0]
-<<<<<<< HEAD
     - configs/pybullet/envs/assets/salt.yaml
     - configs/pybullet/envs/assets/yogurt.yaml
+    - configs/pybullet/envs/assets/milk.yaml
     - configs/pybullet/envs/assets/icecream.yaml
     # - object_type: Box
     #   object_kwargs:
@@ -58,28 +58,11 @@
     #     color: [1.0, 1.0, 0.0, 1.0]
     # - object_type: Box
     #   object_kwargs:
+    #     name: red_box
+    #     size: [0.05, 0.05, 0.07]
+    #     color: [1.0, 0.0, 0.0, 1.0]
+    # - object_type: Box
+    #   object_kwargs:
     #     name: cyan_box
     #     size: [0.06, 0.03, 0.06]
-    #     color: [0.0, 1.0, 1.0, 1.0]
-=======
-    - object_type: Box
-      object_kwargs:
-        name: blue_box
-        size: [0.08, 0.05, 0.07]
-        color: [0.0, 0.0, 1.0, 1.0]
-    - object_type: Box
-      object_kwargs:
-        name: yellow_box
-        size: [0.07, 0.06, 0.1]
-        color: [1.0, 1.0, 0.0, 1.0]
-    - object_type: Box
-      object_kwargs:
-        name: red_box
-        size: [0.05, 0.05, 0.07]
-        color: [1.0, 0.0, 0.0, 1.0]
-    - object_type: Box
-      object_kwargs:
-        name: cyan_box
-        size: [0.06, 0.03, 0.06]
-        color: [0.0, 1.0, 1.0, 1.0]
->>>>>>> a4dfdc64
+    #     color: [0.0, 1.0, 1.0, 1.0]