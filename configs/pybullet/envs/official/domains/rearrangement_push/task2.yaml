env: pybullet.TableEnv
env_kwargs:
  name: rearrangement_push_2
  gui: true

  primitives:
    - pick
    - place
    - pull
    - push

  tasks:
    - action_skeleton:
        - pick(red_box, table)
        - place(red_box, table)
        - pick(yellow_box, table)
        - place(yellow_box, table)
        - pick(cyan_box, table)
        - place(cyan_box, table)
        - pick(hook, table)
        - push(blue_box, hook, rack)
      initial_state:
        - free(hook)
        - free(red_box)
        - free(cyan_box)
        - free(yellow_box)
        - free(blue_box)
        - aligned(rack)
        - poslimit(rack)
        - inworkspace(hook)
        - inworkspace(red_box)
<<<<<<< HEAD
        - inworkspace(cyan_box)
        - inoperationalzone(blue_box)
        - inobstructionzone(yellow_box)
=======
        - inworkspace(yellow_box)
        - inobstructionzone(cyan_box)
>>>>>>> 8f49a051
        - beyondworkspace(rack)
        - infront(red_box, rack)
        - infront(cyan_box, rack)
        - infront(yellow_box, rack)
        - infront(blue_box, rack)
        - on(rack, table)
        - on(hook, table)
        - on(red_box, table)
        - on(cyan_box, table)
        - on(yellow_box, table)
        - on(blue_box, table)
        
  robot_config: configs/pybullet/envs/robots/franka_panda_sim.yaml

  objects:
    - object_type: Urdf
      object_kwargs:
        name: table
        path: configs/pybullet/envs/assets/iprl_table.urdf
        is_static: true
    - object_type: Rack
      object_kwargs:
        name: rack
        size: [0.22, 0.32, 0.16]
        color: [0.4, 0.2, 0.0, 1.0]
    - object_type: Hook
      object_kwargs:
        name: hook
        head_length: 0.2
        handle_length: 0.38
        handle_y: -1.0
        color: [0.6, 0.6, 0.6, 1.0]
    - configs/pybullet/envs/assets/salt.yaml
    - configs/pybullet/envs/assets/yogurt.yaml
    - configs/pybullet/envs/assets/milk.yaml
    - configs/pybullet/envs/assets/icecream.yaml
    # - object_type: Box
    #   object_kwargs:
    #     name: blue_box
    #     size: [0.08, 0.05, 0.07]
    #     color: [0.0, 0.0, 1.0, 1.0]
    # - object_type: Box
    #   object_kwargs:
    #     name: yellow_box
    #     size: [0.07, 0.06, 0.1]
    #     color: [1.0, 1.0, 0.0, 1.0]
    # - object_type: Box
    #   object_kwargs:
    #     name: red_box
    #     size: [0.05, 0.05, 0.07]
    #     color: [1.0, 0.0, 0.0, 1.0]
    # - object_type: Box
    #   object_kwargs:
    #     name: cyan_box
    #     size: [0.06, 0.03, 0.06]
    #     color: [0.0, 1.0, 1.0, 1.0]<|MERGE_RESOLUTION|>--- conflicted
+++ resolved
@@ -29,14 +29,8 @@
         - poslimit(rack)
         - inworkspace(hook)
         - inworkspace(red_box)
-<<<<<<< HEAD
-        - inworkspace(cyan_box)
-        - inoperationalzone(blue_box)
-        - inobstructionzone(yellow_box)
-=======
         - inworkspace(yellow_box)
         - inobstructionzone(cyan_box)
->>>>>>> 8f49a051
         - beyondworkspace(rack)
         - infront(red_box, rack)
         - infront(cyan_box, rack)
