--- conflicted
+++ resolved
@@ -17,11 +17,6 @@
         - place(yellow_box, table)
         - pick(cyan_box, table)
         - place(cyan_box, table)
-<<<<<<< HEAD
-        - pick(yellow_box, table)
-        - place(yellow_box, table)
-=======
->>>>>>> 3d644ec4
         - pick(hook, table)
         - push(blue_box, hook, rack)
       initial_state:
@@ -33,15 +28,9 @@
         - aligned(rack)
         - poslimit(rack)
         - inworkspace(hook)
-<<<<<<< HEAD
-        - inworkspace(red_box)
-        - inworkspace(cyan_box)
-        - inoperationalzone(blue_box)
-=======
         - inoperationalzone(blue_box)
         - inworkspace(red_box)
         - inworkspace(cyan_box)
->>>>>>> 3d644ec4
         - inobstructionzone(yellow_box)
         - beyondworkspace(rack)
         - infront(red_box, rack)
