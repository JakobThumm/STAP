env: pybullet.TableEnv
env_kwargs:
  name: pull
  gui: true

  primitives:
    - pull

  tasks:
    - action_skeleton:
        - pull(table_box_1, hook)
      initial_state:
        - beyondworkspace(table_box_1)
        - on(rack, table)
        - on(table_box_1, table)
        - on(table_box_2, table)
        - on(table_box_3, table)
        - on(table_box_4, table)
        - on(table_box_5, table)
        - on(rack_box_1, rack)
        - on(rack_box_2, rack)
        - on(rack_box_3, rack)
        - on(rack_box_4, rack)
        - on(rack_box_5, rack)
        - inhand(hook)
    - action_skeleton:
        - pull(table_box_1, hook)
      initial_state:
        - beyondworkspace(table_box_1)
        - handlegrasp(hook)
        - on(rack, table)
        - on(table_box_1, table)
        - on(table_box_2, table)
        - on(table_box_3, table)
        - on(table_box_4, table)
        - on(table_box_5, table)
        - on(rack_box_1, rack)
        - on(rack_box_2, rack)
        - on(rack_box_3, rack)
        - on(rack_box_4, rack)
        - on(rack_box_5, rack)
        - inhand(hook)
<<<<<<< HEAD
    # - action_skeleton:
    #     - pull(rack, hook)
    #   initial_state:
    #     - beyondworkspace(rack)
    #     - on(rack, table)
    #     - on(table_box_1, table)
    #     - on(table_box_2, table)
    #     - on(table_box_3, table)
    #     - on(table_box_4, table)
    #     - on(table_box_5, table)
    #     - on(rack_box_1, rack)
    #     - on(rack_box_2, rack)
    #     - on(rack_box_3, rack)
    #     - on(rack_box_4, rack)
    #     - on(rack_box_5, rack)
    #     - inhand(hook)
    # - action_skeleton:
    #     - pull(rack_box_1, hook)
    #   initial_state:
    #     - beyondworkspace(rack)
    #     - on(rack, table)
    #     - on(table_box_1, table)
    #     - on(table_box_2, table)
    #     - on(table_box_3, table)
    #     - on(table_box_4, table)
    #     - on(table_box_5, table)
    #     - on(rack_box_1, rack)
    #     - on(rack_box_2, rack)
    #     - on(rack_box_3, rack)
    #     - on(rack_box_4, rack)
    #     - on(rack_box_5, rack)
    #     - inhand(hook)

=======
      
>>>>>>> 22278a36
  robot_config: configs/pybullet/envs/robots/franka_panda_sim.yaml

  object_groups:
    - name: boxes
      objects:
        - object_type: Box
          object_kwargs:
            size: [0.08, 0.05, 0.07]
            color: [0.0, 0.0, 1.0, 1.0]
        - object_type: Box
          object_kwargs:
            size: [0.07, 0.06, 0.1]
            color: [1.0, 1.0, 0.0, 1.0]
        - object_type: Box
          object_kwargs:
            size: [0.05, 0.05, 0.07]
            color: [1.0, 0.0, 0.0, 1.0]
        - object_type: Box
          object_kwargs:
            size: [0.06, 0.03, 0.06]
            color: [0.0, 1.0, 1.0, 1.0]
        - object_type: Box
          object_kwargs:
            size: [0.04, 0.03, 0.09]
            color: [1.0, 0.0, 1.0, 1.0]
        - object_type: Null
        - object_type: Null
        - object_type: Null
        - object_type: Null
        - object_type: Null
        - object_type: Null
        - object_type: Null
        - object_type: Null
        - object_type: Null
        - object_type: Null

  objects:
    - object_type: Urdf
      object_kwargs:
        name: table
        path: configs/pybullet/envs/assets/iprl_table.urdf
        is_static: true
    - object_type: Variant
      object_kwargs:
        name: rack
        variants:
          - object_type: Rack
            object_kwargs:
              size: [0.22, 0.32, 0.16]
              color: [0.4, 0.2, 0.0, 1.0]
          - object_type: Null
    - object_type: Hook
      object_kwargs:
        name: hook
        head_length: 0.2
        handle_length: 0.38
        handle_y: -1.0
        color: [0.6, 0.6, 0.6, 1.0]
    - object_type: Variant
      object_kwargs:
        name: table_box_1
        group: boxes
    - object_type: Variant
      object_kwargs:
        name: table_box_2
        group: boxes
    - object_type: Variant
      object_kwargs:
        name: table_box_3
        group: boxes
    - object_type: Variant
      object_kwargs:
        name: table_box_4
        group: boxes
    - object_type: Variant
      object_kwargs:
        name: table_box_5
        group: boxes
    - object_type: Variant
      object_kwargs:
        name: rack_box_1
        group: boxes
    - object_type: Variant
      object_kwargs:
        name: rack_box_2
        group: boxes
    - object_type: Variant
      object_kwargs:
        name: rack_box_3
        group: boxes
    - object_type: Variant
      object_kwargs:
        name: rack_box_4
        group: boxes
    - object_type: Variant
      object_kwargs:
        name: rack_box_5
        group: boxes<|MERGE_RESOLUTION|>--- conflicted
+++ resolved
@@ -40,43 +40,7 @@
         - on(rack_box_4, rack)
         - on(rack_box_5, rack)
         - inhand(hook)
-<<<<<<< HEAD
-    # - action_skeleton:
-    #     - pull(rack, hook)
-    #   initial_state:
-    #     - beyondworkspace(rack)
-    #     - on(rack, table)
-    #     - on(table_box_1, table)
-    #     - on(table_box_2, table)
-    #     - on(table_box_3, table)
-    #     - on(table_box_4, table)
-    #     - on(table_box_5, table)
-    #     - on(rack_box_1, rack)
-    #     - on(rack_box_2, rack)
-    #     - on(rack_box_3, rack)
-    #     - on(rack_box_4, rack)
-    #     - on(rack_box_5, rack)
-    #     - inhand(hook)
-    # - action_skeleton:
-    #     - pull(rack_box_1, hook)
-    #   initial_state:
-    #     - beyondworkspace(rack)
-    #     - on(rack, table)
-    #     - on(table_box_1, table)
-    #     - on(table_box_2, table)
-    #     - on(table_box_3, table)
-    #     - on(table_box_4, table)
-    #     - on(table_box_5, table)
-    #     - on(rack_box_1, rack)
-    #     - on(rack_box_2, rack)
-    #     - on(rack_box_3, rack)
-    #     - on(rack_box_4, rack)
-    #     - on(rack_box_5, rack)
-    #     - inhand(hook)
 
-=======
-      
->>>>>>> 22278a36
   robot_config: configs/pybullet/envs/robots/franka_panda_sim.yaml
 
   object_groups:
