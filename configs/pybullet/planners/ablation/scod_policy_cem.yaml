planner: SCODCEMPlanner
planner_kwargs:
  num_samples: 1000
  num_iterations: 10
  num_elites: 10
<<<<<<< HEAD
  num_filter_per_step: 1
  filter_decay: linear
=======
  num_filter_per_step: 0
>>>>>>> 8ffeab2e
  keep_elites_fraction: 1.0
  standard_deviation: 0.3

agent_configs:
  - agent: SCODProbabilisticCriticAgent
    agent_kwargs:
      agent_config: "{AGENT_CONFIG}"
      scod_config:
        scod: IdentitySCOD
        scod_kwargs:
          scod_config: "{SCOD_CONFIG}"
  - agent: SCODProbabilisticCriticAgent
    agent_kwargs:
      agent_config: "{AGENT_CONFIG}"
      scod_config:
        scod: IdentitySCOD
        scod_kwargs:
          scod_config: "{SCOD_CONFIG}"
  - agent: SCODProbabilisticCriticAgent
    agent_kwargs:
      agent_config: "{AGENT_CONFIG}"
      scod_config:
        scod: IdentitySCOD
        scod_kwargs:
          scod_config: "{SCOD_CONFIG}"
  - agent: SCODProbabilisticCriticAgent
    agent_kwargs:
      agent_config: "{AGENT_CONFIG}"
      scod_config:
        scod: IdentitySCOD
        scod_kwargs:
          scod_config: "{SCOD_CONFIG}"

dynamics_config: "{DYNAMICS_CONFIG}"<|MERGE_RESOLUTION|>--- conflicted
+++ resolved
@@ -1,14 +1,10 @@
 planner: SCODCEMPlanner
 planner_kwargs:
-  num_samples: 1000
+  num_samples: 100
   num_iterations: 10
   num_elites: 10
-<<<<<<< HEAD
-  num_filter_per_step: 1
+  num_filter_per_step: 0
   filter_decay: linear
-=======
-  num_filter_per_step: 0
->>>>>>> 8ffeab2e
   keep_elites_fraction: 1.0
   standard_deviation: 0.3
 
